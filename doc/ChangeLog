--- conflicted
+++ resolved
@@ -17,12 +17,9 @@
 	  canonical attribute
 	* Make FreeRADIUS-Server-EMA* attributes work again for home server
 	  exponential moving average statistics.
-<<<<<<< HEAD
+  * Don't send the global server stats when asked for client stats. They
+	  use the same attributes, so the result is confusing.
 	* Fix rlm_python3 dead-lock in GIL limiting to have more than one instance. Fixes #5111
-=======
-	* Don't send the global server stats when asked for client stats. They
-	  use the same attributes, so the result is confusing.
->>>>>>> 986c351e
 
 FreeRADIUS 3.2.3 Fri 26 May 2023 12:00:00 EDT urgency=low
 	Configuration changes
