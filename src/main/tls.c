/*
 * tls.c
 *
 * Version:     $Id$
 *
 *   This program is free software; you can redistribute it and/or modify
 *   it under the terms of the GNU General Public License as published by
 *   the Free Software Foundation; either version 2 of the License, or
 *   (at your option) any later version.
 *
 *   This program is distributed in the hope that it will be useful,
 *   but WITHOUT ANY WARRANTY; without even the implied warranty of
 *   MERCHANTABILITY or FITNESS FOR A PARTICULAR PURPOSE.  See the
 *   GNU General Public License for more details.
 *
 *   You should have received a copy of the GNU General Public License
 *   along with this program; if not, write to the Free Software
 *   Foundation, Inc., 51 Franklin St, Fifth Floor, Boston, MA 02110-1301, USA
 *
 * Copyright 2001  hereUare Communications, Inc. <raghud@hereuare.com>
 * Copyright 2003  Alan DeKok <aland@freeradius.org>
 * Copyright 2006  The FreeRADIUS server project
 */

RCSID("$Id$")
USES_APPLE_DEPRECATED_API	/* OpenSSL API has been deprecated by Apple */

#include <freeradius-devel/radiusd.h>
#include <freeradius-devel/process.h>
#include <freeradius-devel/rad_assert.h>

#ifdef HAVE_SYS_STAT_H
#include <sys/stat.h>
#endif

#ifdef HAVE_FCNTL_H
#include <fcntl.h>
#endif

#ifdef HAVE_UTIME_H
#include <utime.h>
#endif
#include <ctype.h>

#ifdef WITH_TLS
#  ifdef HAVE_OPENSSL_RAND_H
#    include <openssl/rand.h>
#  endif

#  ifdef HAVE_OPENSSL_OCSP_H
#    include <openssl/ocsp.h>
#  endif

#  ifdef HAVE_OPENSSL_EVP_H
#    include <openssl/evp.h>
#  endif
#  include <openssl/ssl.h>

#define LOG_PREFIX "tls"

#ifdef ENABLE_OPENSSL_VERSION_CHECK
typedef struct libssl_defect {
	uint64_t	high;
	uint64_t	low;

	char const	*id;
	char const	*name;
	char const	*comment;
} libssl_defect_t;

/* Record critical defects in libssl here, new versions of OpenSSL to older versions of OpenSSL.  */
static libssl_defect_t libssl_defects[] =
{
	{
		.low		= 0x01010001f,		/* 1.1.0a */
		.high		= 0x01010001f,		/* 1.1.0a */
		.id		= "CVE-2016-6309",
		.name		= "OCSP status request extension",
		.comment	= "For more information see https://www.openssl.org/news/secadv/20160926.txt"
	},
	{
		.low		= 0x01010000f,		/* 1.1.0  */
		.high		= 0x01010000f,		/* 1.1.0  */
		.id		= "CVE-2016-6304",
		.name		= "OCSP status request extension",
		.comment	= "For more information see https://www.openssl.org/news/secadv/20160922.txt"
	},
	{
		.low		= 0x01000209f,		/* 1.0.2i */
		.high		= 0x01000209f,		/* 1.0.2i */
		.id		= "CVE-2016-7052",
		.name		= "OCSP status request extension",
		.comment	= "For more information see https://www.openssl.org/news/secadv/20160926.txt"
	},
	{
		.low		= 0x01000200f,		/* 1.0.2  */
		.high		= 0x01000208f,		/* 1.0.2h */
		.id		= "CVE-2016-6304",
		.name		= "OCSP status request extension",
		.comment	= "For more information see https://www.openssl.org/news/secadv/20160922.txt"
	},
	{
		.low		= 0x01000100f,		/* 1.0.1  */
		.high		= 0x01000114f,		/* 1.0.1t */
		.id		= "CVE-2016-6304",
		.name		= "OCSP status request extension",
		.comment	= "For more information see https://www.openssl.org/news/secadv/20160922.txt"
	},
	{
		.low		= 0x010001000,		/* 1.0.1  */
		.high		= 0x01000106f,		/* 1.0.1f */
		.id		= "CVE-2014-0160",
		.name		= "Heartbleed",
		.comment	= "For more information see http://heartbleed.com"
	},
};
#endif /* ENABLE_OPENSSL_VERSION_CHECK */

FR_NAME_NUMBER const fr_tls_status_table[] = {
	{ "invalid",			FR_TLS_INVALID },
	{ "request",			FR_TLS_REQUEST },
	{ "response",			FR_TLS_RESPONSE },
	{ "success",			FR_TLS_SUCCESS },
	{ "fail",			FR_TLS_FAIL },
	{ "noop",			FR_TLS_NOOP },

	{ "start",			FR_TLS_START },
	{ "ok",				FR_TLS_OK },
	{ "ack",			FR_TLS_ACK },
	{ "first fragment",		FR_TLS_FIRST_FRAGMENT },
	{ "more fragments",		FR_TLS_MORE_FRAGMENTS },
	{ "length included",		FR_TLS_LENGTH_INCLUDED },
	{ "more fragments with length",	FR_TLS_MORE_FRAGMENTS_WITH_LENGTH },
	{ "handled",			FR_TLS_HANDLED },
	{  NULL , 			-1},
};

/* index we use to store cached session VPs
 * needs to be dynamic so we can supply a "free" function
 */
int fr_tls_ex_index_vps = -1;
int fr_tls_ex_index_certs = -1;

/* Session */
static void 		session_close(tls_session_t *ssn);
static void 		session_init(tls_session_t *ssn);

/* record */
static void 		record_init(record_t *buf);
static void 		record_close(record_t *buf);
static unsigned int 	record_plus(record_t *buf, void const *ptr,
				    unsigned int size);
static unsigned int 	record_minus(record_t *buf, void *ptr,
				     unsigned int size);

DIAG_OFF(format-nonliteral)
/** Print errors in the TLS thread local error stack
 *
 * Drains the thread local OpenSSL error queue, and prints out errors.
 *
 * @param[in] request	The current request (may be NULL).
 * @param[in] msg	Error message describing the operation being attempted.
 * @param[in] ap	Arguments for msg.
 * @return the number of errors drained from the stack.
 */
static int tls_verror_log(REQUEST *request, char const *msg, va_list ap)
{
	unsigned long	error;
	char		*p;
	int		in_stack = 0;
	char		buffer[256];

	int		line;
	char const	*file;

	/*
	 *	Pop the first error, so ERR_peek_error()
	 *	can be used to determine if there are
	 *	multiple errors.
	 */
	error = ERR_get_error_line(&file, &line);

	if (msg) {
		p = talloc_vasprintf(request, msg, ap);

		/*
		 *	Single line mode (there's only one error)
		 */
		if (error && !ERR_peek_error()) {
			ERR_error_string_n(error, buffer, sizeof(buffer));

			/* Extra verbose */
			if ((request && RDEBUG_ENABLED3) || DEBUG_ENABLED3) {
				ROPTIONAL(REDEBUG, ERROR, "%s: %s[%i]:%s", p, file, line, buffer);
			} else {
				ROPTIONAL(REDEBUG, ERROR, "%s: %s", p, buffer);
			}

			talloc_free(p);

			return 1;
		}

		/*
		 *	Print the error we were given, irrespective
		 *	of whether there were any OpenSSL errors.
		 */
		ROPTIONAL(RERROR, ERROR, "%s", p);
		talloc_free(p);
	}

	/*
	 *	Stack mode (there are multiple errors)
	 */
	if (!error) return 0;
	do {
		ERR_error_string_n(error, buffer, sizeof(buffer));
		/* Extra verbose */
		if ((request && RDEBUG_ENABLED3) || DEBUG_ENABLED3) {
			ROPTIONAL(REDEBUG, ERROR, "%s[%i]:%s", file, line, buffer);
		} else {
			ROPTIONAL(REDEBUG, ERROR, "%s", buffer);
		}
		in_stack++;
	} while ((error = ERR_get_error_line(&file, &line)));

	return in_stack;
}
DIAG_ON(format-nonliteral)

/** Print errors in the TLS thread local error stack
 *
 * Drains the thread local OpenSSL error queue, and prints out errors.
 *
 * @param[in] request	The current request (may be NULL).
 * @param[in] msg	Error message describing the operation being attempted.
 * @param[in] ...	Arguments for msg.
 * @return the number of errors drained from the stack.
 */
int tls_error_log(REQUEST *request, char const *msg, ...)
{
	va_list ap;
	int ret;

	va_start(ap, msg);
	ret = tls_verror_log(request, msg, ap);
	va_end(ap);

	return ret;
}

/** Print errors raised by OpenSSL I/O functions
 *
 * Drains the thread local OpenSSL error queue, and prints out errors
 * based on the SSL handle and the return code of the I/O  function.
 *
 * OpenSSL lists I/O functions to be:
 *   - SSL_connect
 *   - SSL_accept
 *   - SSL_do_handshake
 *   - SSL_read
 *   - SSL_peek
 *   - SSL_write
 *
 * @param request	The current request (may be NULL).
 * @param session	The current tls_session.
 * @param ret		from the I/O operation.
 * @param msg		Error message describing the operation being attempted.
 * @param ...		Arguments for msg.
 * @return
 *	- 0 TLS session cannot continue.
 *	- 1 TLS session may still be viable.
 */
int tls_error_io_log(REQUEST *request, tls_session_t *session, int ret, char const *msg, ...)
{
	int	error;
	va_list	ap;

	if (ERR_peek_error()) {
		va_start(ap, msg);
		tls_verror_log(request, msg, ap);
		va_end(ap);
	}

	error = SSL_get_error(session->ssl, ret);
	switch (error) {
	/*
	 *	These seem to be harmless and already "dealt
	 *	with" by our non-blocking environment. NB:
	 *	"ZERO_RETURN" is the clean "error"
	 *	indicating a successfully closed SSL
	 *	tunnel. We let this happen because our IO
	 *	loop should not appear to have broken on
	 *	this condition - and outside the IO loop, the
	 *	"shutdown" state is checked.
	 *
	 *	Don't print anything if we ignore the error.
	 */
	case SSL_ERROR_NONE:
	case SSL_ERROR_WANT_READ:
	case SSL_ERROR_WANT_WRITE:
	case SSL_ERROR_WANT_X509_LOOKUP:
	case SSL_ERROR_ZERO_RETURN:
		break;

	/*
	 *	These seem to be indications of a genuine
	 *	error that should result in the SSL tunnel
	 *	being regarded as "dead".
	 */
	case SSL_ERROR_SYSCALL:
		ROPTIONAL(REDEBUG, ERROR, "System call (I/O) error (%i)", ret);
		return 0;

	case SSL_ERROR_SSL:
		ROPTIONAL(REDEBUG, ERROR, "TLS protocol error (%i)", ret);
		return 0;

	/*
	 *	For any other errors that (a) exist, and (b)
	 *	crop up - we need to interpret what to do with
	 *	them - so "politely inform" the caller that
	 *	the code needs updating here.
	 */
	default:
		ROPTIONAL(REDEBUG, ERROR, "TLS session error %i (%i)", error, ret);
		return 0;
	}

	return 1;
}

#ifdef PSK_MAX_IDENTITY_LEN
static bool identity_is_safe(const char *identity)
{
	char c;

	if (!identity) return true;

	while ((c = *(identity++)) != '\0') {
		if (isalpha((int) c) || isdigit((int) c) || isspace((int) c) ||
		    (c == '@') || (c == '-') || (c == '_') || (c == '.')) {
			continue;
		}

		return false;
	}

	return true;
}

/*
 *	When a client uses TLS-PSK to talk to a server, this callback
 *	is used by the server to determine the PSK to use.
 */
static unsigned int psk_server_callback(SSL *ssl, const char *identity,
					unsigned char *psk,
					unsigned int max_psk_len)
{
	unsigned int psk_len = 0;
	fr_tls_server_conf_t *conf;
	REQUEST *request;

	conf = (fr_tls_server_conf_t *)SSL_get_ex_data(ssl,
						       FR_TLS_EX_INDEX_CONF);
	if (!conf) return 0;

	request = (REQUEST *)SSL_get_ex_data(ssl,
					     FR_TLS_EX_INDEX_REQUEST);
	if (request && conf->psk_query) {
		size_t hex_len;
		VALUE_PAIR *vp;
		char buffer[2 * PSK_MAX_PSK_LEN + 4]; /* allow for too-long keys */

		/*
		 *	The passed identity is weird.  Deny it.
		 */
		if (!identity_is_safe(identity)) {
			RWDEBUG("Invalid characters in PSK identity %s", identity);
			return 0;
		}

		vp = pair_make_request("TLS-PSK-Identity", identity, T_OP_SET);
		if (!vp) return 0;

		hex_len = radius_xlat(buffer, sizeof(buffer), request, conf->psk_query,
				      NULL, NULL);
		if (!hex_len) {
			RWDEBUG("PSK expansion returned an empty string.");
			return 0;
		}

		/*
		 *	The returned key is truncated at MORE than
		 *	OpenSSL can handle.  That way we can detect
		 *	the truncation, and complain about it.
		 */
		if (hex_len > (2 * max_psk_len)) {
			RWDEBUG("Returned PSK is too long (%u > %u)",
				(unsigned int) hex_len, 2 * max_psk_len);
			return 0;
		}

		/*
		 *	Leave the TLS-PSK-Identity in the request, and
		 *	convert the expansion from printable string
		 *	back to hex.
		 */
		return fr_hex2bin(psk, max_psk_len, buffer, hex_len);
	}

	if (!conf->psk_identity) {
		DEBUG("No static PSK identity set.  Rejecting the user");
		return 0;
	}

	/*
	 *	No REQUEST, or no dynamic query.  Just look for a
	 *	static identity.
	 */
	if (strcmp(identity, conf->psk_identity) != 0) {
		ERROR("Supplied PSK identity %s does not match configuration.  Rejecting.",
		      identity);
		return 0;
	}

	psk_len = strlen(conf->psk_password);
	if (psk_len > (2 * max_psk_len)) return 0;

	return fr_hex2bin(psk, max_psk_len, conf->psk_password, psk_len);
}

static unsigned int psk_client_callback(SSL *ssl, UNUSED char const *hint,
					char *identity, unsigned int max_identity_len,
					unsigned char *psk, unsigned int max_psk_len)
{
	unsigned int psk_len;
	fr_tls_server_conf_t *conf;

	conf = (fr_tls_server_conf_t *)SSL_get_ex_data(ssl,
						       FR_TLS_EX_INDEX_CONF);
	if (!conf) return 0;

	psk_len = strlen(conf->psk_password);
	if (psk_len > (2 * max_psk_len)) return 0;

	strlcpy(identity, conf->psk_identity, max_identity_len);

	return fr_hex2bin(psk, max_psk_len, conf->psk_password, psk_len);
}

#endif

#define MAX_SESSION_SIZE (256)


void tls_session_id(SSL_SESSION *ssn, char *buffer, size_t bufsize)
{
#if OPENSSL_VERSION_NUMBER < 0x10001000L
	size_t size;

	size = ssn->session_id_length;
	if (size > bufsize) size = bufsize;

	fr_bin2hex(buffer, ssn->session_id, size);
#else
	unsigned int size;
	uint8_t const *p;

	p = SSL_SESSION_get_id(ssn, &size);
	if (size > bufsize) size = bufsize;

	fr_bin2hex(buffer, p, size);

#endif
}



static int _tls_session_free(tls_session_t *ssn)
{
	/*
	 *	Free any opaque TTLS or PEAP data.
	 */
	if ((ssn->opaque) && (ssn->free_opaque)) {
		ssn->free_opaque(ssn->opaque);
		ssn->opaque = NULL;
	}

	session_close(ssn);

	return 0;
}

tls_session_t *tls_new_client_session(TALLOC_CTX *ctx, fr_tls_server_conf_t *conf, int fd, VALUE_PAIR **certs)
{
	int ret;
	int verify_mode;
	tls_session_t *ssn = NULL;
	REQUEST *request;

	ssn = talloc_zero(ctx, tls_session_t);
	if (!ssn) return NULL;

	talloc_set_destructor(ssn, _tls_session_free);

	ssn->ctx = conf->ctx;
	ssn->mtu = conf->fragment_size;

	SSL_CTX_set_mode(ssn->ctx, SSL_MODE_ACCEPT_MOVING_WRITE_BUFFER | SSL_MODE_AUTO_RETRY);

	ssn->ssl = SSL_new(ssn->ctx);
	if (!ssn->ssl) {
		talloc_free(ssn);
		return NULL;
	}

	request = request_alloc(ssn);
	SSL_set_ex_data(ssn->ssl, FR_TLS_EX_INDEX_REQUEST, (void *)request);

	/*
	 *	Add the message callback to identify what type of
	 *	message/handshake is passed
	 */
	SSL_set_msg_callback(ssn->ssl, cbtls_msg);
	SSL_set_msg_callback_arg(ssn->ssl, ssn);
	SSL_set_info_callback(ssn->ssl, cbtls_info);

	/*
	 *	Always verify the peer certificate.
	 */
	DEBUG2("Requiring Server certificate");
	verify_mode = SSL_VERIFY_PEER;
	verify_mode |= SSL_VERIFY_FAIL_IF_NO_PEER_CERT;
	SSL_set_verify(ssn->ssl, verify_mode, cbtls_verify);

	SSL_set_ex_data(ssn->ssl, FR_TLS_EX_INDEX_CONF, (void *)conf);
	SSL_set_ex_data(ssn->ssl, FR_TLS_EX_INDEX_SSN, (void *)ssn);
	if (certs) SSL_set_ex_data(ssn->ssl, fr_tls_ex_index_certs, (void *)certs);

	fr_nonblock(fd);
	SSL_set_fd(ssn->ssl, fd);

	ret = SSL_connect(ssn->ssl);
	if (ret < 0) {
		switch (SSL_get_error(ssn->ssl, ret)) {
			default:
				break;



		case SSL_ERROR_WANT_READ:
		case SSL_ERROR_WANT_WRITE:
			ssn->connected = false;
			return ssn;
		}
	}

	if (ret <= 0) {
		tls_error_io_log(NULL, ssn, ret, "Failed in " STRINGIFY(__FUNCTION__) " (SSL_connect)");
		talloc_free(ssn);

		return NULL;
	}

	ssn->connected = true;
	return ssn;
}


/** Create a new TLS session
 *
 * Configures a new TLS session, configuring options, setting callbacks etc...
 *
 * @param ctx to alloc session data in. Should usually be NULL unless the lifetime of the
 *	session is tied to another talloc'd object.
 * @param conf to use to configure the tls session.
 * @param request The current #REQUEST.
 * @param client_cert Whether to require a client_cert.
 * @return a new session on success, or NULL on error.
 */
tls_session_t *tls_new_session(TALLOC_CTX *ctx, fr_tls_server_conf_t *conf, REQUEST *request, bool client_cert)
{
	tls_session_t	*state = NULL;
	SSL		*new_tls = NULL;
	int		verify_mode = 0;
	VALUE_PAIR	*vp;
	X509_STORE	*new_cert_store;

	rad_assert(request != NULL);

	RDEBUG2("Initiating new TLS session");

	/*
	 *	Replace X509 store if it is time to update CRLs/certs in ca_path
	 */
	if (conf->ca_path_reload_interval > 0 && conf->ca_path_last_reload + conf->ca_path_reload_interval <= request->timestamp) {
		pthread_mutex_lock(&conf->mutex);
		/* recheck conf->ca_path_last_reload because it may be inaccurate without mutex */
		if (conf->ca_path_last_reload + conf->ca_path_reload_interval <= request->timestamp) {
			RDEBUG2("Flushing X509 store to re-read data from ca_path dir");

			if ((new_cert_store = fr_init_x509_store(conf)) == NULL) {
				RERROR("Error replacing X509 store, out of memory (?)");
			} else {
				if (conf->old_x509_store) X509_STORE_free(conf->old_x509_store);
				/*
				 * Swap empty store with the old one.
				 */
#if OPENSSL_VERSION_NUMBER >= 0x10100000L && !defined(LIBRESSL_VERSION_NUMBER)
				conf->old_x509_store = SSL_CTX_get_cert_store(conf->ctx);
				/*
				 * Old store will not be free()'d until refcount is zero.
				 * Each X509_STORE_free() call decreases refcount so this
				 * store will be free()'d next time this code is executed.
				 */
				SSL_CTX_set1_cert_store(conf->ctx, new_cert_store);
#else
				/*
				 * We do not use SSL_CTX_set_cert_store() call here because
				 * we are not sure that old X509 store is not in the use by some
				 * thread (i.e. cert check in progress).
				 * Keep it allocated till next store replacement.
				 */
				conf->old_x509_store = conf->ctx->cert_store;
				conf->ctx->cert_store = new_cert_store;
#endif
				conf->ca_path_last_reload = request->timestamp;
			}
		}
		pthread_mutex_unlock(&conf->mutex);
	}

	new_tls = SSL_new(conf->ctx);
	if (new_tls == NULL) {
		tls_error_log(request, "Error creating new TLS session");
		return NULL;
	}

	/* We use the SSL's "app_data" to indicate a call-back */
	SSL_set_app_data(new_tls, NULL);

	if ((state = talloc_zero(ctx, tls_session_t)) == NULL) {
		RERROR("Error allocating memory for SSL state");
		return NULL;
	}
	session_init(state);
	talloc_set_destructor(state, _tls_session_free);

	state->ctx = conf->ctx;
	state->ssl = new_tls;

	/*
	 *	Initialize callbacks
	 */
	state->record_init = record_init;
	state->record_close = record_close;
	state->record_plus = record_plus;
	state->record_minus = record_minus;

	/*
	 *	Create & hook the BIOs to handle the dirty side of the
	 *	SSL.  This is *very important* as we want to handle
	 *	the transmission part.  Now the only IO interface
	 *	that SSL is aware of, is our defined BIO buffers.
	 *
	 *	This means that all SSL IO is done to/from memory,
	 *	and we can update those BIOs from the packets we've
	 *	received.
	 */
	state->into_ssl = BIO_new(BIO_s_mem());
	state->from_ssl = BIO_new(BIO_s_mem());
	SSL_set_bio(state->ssl, state->into_ssl, state->from_ssl);

	/*
	 *	Add the message callback to identify what type of
	 *	message/handshake is passed
	 */
	SSL_set_msg_callback(new_tls, cbtls_msg);
	SSL_set_msg_callback_arg(new_tls, state);
	SSL_set_info_callback(new_tls, cbtls_info);

	/*
	 *	In Server mode we only accept.
	 */
	SSL_set_accept_state(state->ssl);

	/*
	 *	Verify the peer certificate, if asked.
	 */
	if (client_cert) {
		RDEBUG2("Setting verify mode to require certificate from client");
		verify_mode = SSL_VERIFY_PEER;
		verify_mode |= SSL_VERIFY_FAIL_IF_NO_PEER_CERT;
		verify_mode |= SSL_VERIFY_CLIENT_ONCE;
	}
	SSL_set_verify(state->ssl, verify_mode, cbtls_verify);

	SSL_set_ex_data(state->ssl, FR_TLS_EX_INDEX_CONF, (void *)conf);
	SSL_set_ex_data(state->ssl, FR_TLS_EX_INDEX_SSN, (void *)state);
	state->length_flag = conf->include_length;

	/*
	 *	We use default fragment size, unless the Framed-MTU
	 *	tells us it's too big.  Note that we do NOT account
	 *	for the EAP-TLS headers if conf->fragment_size is
	 *	large, because that config item looks to be confusing.
	 *
	 *	i.e. it should REALLY be called MTU, and the code here
	 *	should figure out what that means for TLS fragment size.
	 *	asking the administrator to know the internal details
	 *	of EAP-TLS in order to calculate fragment sizes is
	 *	just too much.
	 */
	state->mtu = conf->fragment_size;
#define EAP_TLS_MAGIC_OVERHEAD (63)

	/*
	 *	If the packet contains an MTU, then use that.  We
	 *	trust the admin!
	 */
	vp = fr_pair_find_by_num(request->packet->vps, PW_FRAMED_MTU, 0, TAG_ANY);
	if (vp) {
		if ((vp->vp_integer > 100) && (vp->vp_integer < state->mtu)) {
			state->mtu = vp->vp_integer;
		}

	} else if (request->parent) {
		/*
		 *	If there's a parent request, we look for what
		 *	MTU was set there.  Then, we use an MTU which
		 *	accounts for the extra overhead of nesting EAP
		 *	+ TLS inside of EAP + TLS.
		 */
		vp = fr_pair_find_by_num(request->parent->state, PW_FRAMED_MTU, 0, TAG_ANY);
		if (vp && (vp->vp_integer > (100 + EAP_TLS_MAGIC_OVERHEAD)) && (vp->vp_integer <= state->mtu)) {
			state->mtu = vp->vp_integer - EAP_TLS_MAGIC_OVERHEAD;
		}
	}

	/*
	 *	Cache / update the Framed-MTU in the session-state
	 *	list.
	 */
	vp = fr_pair_find_by_num(request->state, PW_FRAMED_MTU, 0, TAG_ANY);
	if (!vp) {
		vp = fr_pair_afrom_num(request->state_ctx, PW_FRAMED_MTU, 0);
		fr_pair_add(&request->state, vp);
	}
	if (vp) vp->vp_integer = state->mtu;

	if (conf->session_cache_enable) state->allow_session_resumption = true; /* otherwise it's false */

	return state;
}

/*
 * We are the server, we always get the dirty data
 * (Handshake data is also considered as dirty data)
 * During handshake, since SSL API handles itself,
 * After clean-up, dirty_out will be filled with
 * the data required for handshaking. So we check
 * if dirty_out is empty then we simply send it back.
 * As of now, if handshake is successful, then we keep going,
 * otherwise we fail.
 *
 * Fill the Bio with the dirty data to clean it
 * Get the cleaned data from SSL, if it is not Handshake data
 */
int tls_handshake_recv(REQUEST *request, tls_session_t *ssn)
{
	int err;

	if (ssn->invalid_hb_used) {
		REDEBUG("OpenSSL Heartbeat attack detected.  Closing connection");
		return 0;
	}

	if (ssn->dirty_in.used > 0) {
		err = BIO_write(ssn->into_ssl, ssn->dirty_in.data, ssn->dirty_in.used);
		if (err != (int) ssn->dirty_in.used) {
			REDEBUG("TLS - Failed writing %zd bytes to SSL BIO: %d", ssn->dirty_in.used, err);
			record_init(&ssn->dirty_in);
			return 0;
		}
		record_init(&ssn->dirty_in);
	}

	err = SSL_read(ssn->ssl, ssn->clean_out.data + ssn->clean_out.used,
		       sizeof(ssn->clean_out.data) - ssn->clean_out.used);
	if (err > 0) {
		ssn->clean_out.used += err;
		return 1;
	}

	if (!tls_error_io_log(request, ssn, err, "Failed in " STRINGIFY(__FUNCTION__) " (SSL_read)")) return 0;

	/* Some Extra STATE information for easy debugging */
	if (!ssn->is_init_finished && SSL_is_init_finished(ssn->ssl)) {
		VALUE_PAIR *vp;
		char const *str_version;

		RDEBUG2("TLS - Connection Established");
		ssn->is_init_finished = true;

		vp = fr_pair_afrom_num(request->state_ctx, PW_TLS_SESSION_CIPHER_SUITE, 0);
		if (vp) {
			fr_pair_value_strcpy(vp, SSL_CIPHER_get_name(SSL_get_current_cipher(ssn->ssl)));
			fr_pair_add(&request->state, vp);
			rdebug_pair(L_DBG_LVL_2, request, vp, NULL);
		}

		switch (ssn->info.version) {
		case SSL2_VERSION:
			str_version = "SSL 2.0";
			break;
		case SSL3_VERSION:
			str_version = "SSL 3.0";
			break;
		case TLS1_VERSION:
			str_version = "TLS 1.0";
			break;
#ifdef TLS1_1_VERSION
		case TLS1_1_VERSION:
			str_version = "TLS 1.1";
			break;
#endif
#ifdef TLS1_2_VERSION
		case TLS1_2_VERSION:
			str_version = "TLS 1.2";
			break;
#endif
#ifdef TLS1_3_VERSION
		case TLS1_3_VERSION:
			str_version = "TLS 1.3";
			break;
#endif
		default:
			str_version = "UNKNOWN";
			break;
		}

		vp = fr_pair_afrom_num(request->state_ctx, PW_TLS_SESSION_VERSION, 0);
		if (vp) {
			fr_pair_value_strcpy(vp, str_version);
			fr_pair_add(&request->state, vp);
			rdebug_pair(L_DBG_LVL_2, request, vp, NULL);
		}
	}
	else if (SSL_in_init(ssn->ssl)) { RDEBUG2("TLS - In Handshake Phase"); }
	else if (SSL_in_before(ssn->ssl)) { RDEBUG2("TLS - Before Handshake Phase"); }
	else if (SSL_in_accept_init(ssn->ssl)) { RDEBUG2("TLS - In Accept mode"); }
	else if (SSL_in_connect_init(ssn->ssl)) { RDEBUG2("TLS - In Connect mode"); }

#if OPENSSL_VERSION_NUMBER >= 0x10001000L
	/*
	 *	Cache the SSL_SESSION pointer.
	 */
	if (!ssn->ssl_session) {
		ssn->ssl_session = SSL_get_session(ssn->ssl);

		/*
		 *	Some versions of OpenSSL don't allow you to
		 *	get the session before the init is finished.
		 *	In that case, this error is a soft fail.
		 *
		 *	If the session init is finished, then failure
		 *	to get the session is a hard fail.
		 */
		if (!ssn->ssl_session && ssn->is_init_finished) {
			RDEBUG("TLS - Failed getting session");
			return 0;
		}
	}

#else
#error You must use a newer version of OpenSSL
#endif

	err = BIO_ctrl_pending(ssn->from_ssl);
	if (err > 0) {
		err = BIO_read(ssn->from_ssl, ssn->dirty_out.data,
			       sizeof(ssn->dirty_out.data));
		if (err > 0) {
			RDEBUG2("TLS - got %d bytes of data", err);
			ssn->dirty_out.used = err;

		} else if (BIO_should_retry(ssn->from_ssl)) {
			record_init(&ssn->dirty_in);
			RDEBUG2("TLS - Asking for more data in tunnel.");
			return 1;

		} else {
			tls_error_log(NULL, "Error reading from SSL BIO");
			record_init(&ssn->dirty_in);
			RDEBUG2("TLS - Tunnel data is established.");
			return 0;
		}
	} else {

		RDEBUG2("TLS - Application data.");
		/* Its clean application data, do whatever we want */
		record_init(&ssn->clean_out);
	}

	/* We are done with dirty_in, reinitialize it */
	record_init(&ssn->dirty_in);
	return 1;
}

/*
 *	Take cleartext user data, and encrypt it into the output buffer,
 *	to send to the client at the other end of the SSL connection.
 */
int tls_handshake_send(REQUEST *request, tls_session_t *ssn)
{
	int err;

	/*
	 *	If there's un-encrypted data in 'clean_in', then write
	 *	that data to the SSL session, and then call the BIO function
	 *	to get that encrypted data from the SSL session, into
	 *	a buffer which we can then package into an EAP packet.
	 *
	 *	Based on Server's logic this clean_in is expected to
	 *	contain the data to send to the client.
	 */
	if (ssn->clean_in.used > 0) {
		int written;

		written = SSL_write(ssn->ssl, ssn->clean_in.data, ssn->clean_in.used);
		record_minus(&ssn->clean_in, NULL, written);

		/* Get the dirty data from Bio to send it */
		err = BIO_read(ssn->from_ssl, ssn->dirty_out.data + ssn->dirty_out.used,
			       sizeof(ssn->dirty_out.data) - ssn->dirty_out.used);
		if (err > 0) {
			ssn->dirty_out.used += err;
		} else {
			if (!tls_error_io_log(request, ssn, err,
					      "Failed in " STRINGIFY(__FUNCTION__) " (SSL_write)")) {
				return 0;
			}
		}
	}

	return 1;
}

static void session_init(tls_session_t *ssn)
{
	ssn->ssl = NULL;
	ssn->into_ssl = ssn->from_ssl = NULL;
	record_init(&ssn->clean_in);
	record_init(&ssn->clean_out);
	record_init(&ssn->dirty_in);
	record_init(&ssn->dirty_out);

	memset(&ssn->info, 0, sizeof(ssn->info));

	ssn->mtu = 0;
	ssn->fragment = false;
	ssn->tls_msg_len = 0;
	ssn->length_flag = false;
	ssn->opaque = NULL;
	ssn->free_opaque = NULL;
}

static void session_close(tls_session_t *ssn)
{
	if (ssn->ssl) {
		SSL_set_quiet_shutdown(ssn->ssl, 1);
		SSL_shutdown(ssn->ssl);

		SSL_free(ssn->ssl);
		ssn->ssl = NULL;
	}

	record_close(&ssn->clean_in);
	record_close(&ssn->clean_out);
	record_close(&ssn->dirty_in);
	record_close(&ssn->dirty_out);
	session_init(ssn);
}

static void record_init(record_t *rec)
{
	rec->used = 0;
}

static void record_close(record_t *rec)
{
	rec->used = 0;
}


/*
 *	Copy data to the intermediate buffer, before we send
 *	it somewhere.
 */
static unsigned int record_plus(record_t *rec, void const *ptr,
				unsigned int size)
{
	unsigned int added = MAX_RECORD_SIZE - rec->used;

	if(added > size)
		added = size;
	if(added == 0)
		return 0;
	memcpy(rec->data + rec->used, ptr, added);
	rec->used += added;
	return added;
}

/*
 *	Take data from the buffer, and give it to the caller.
 */
static unsigned int record_minus(record_t *rec, void *ptr,
				 unsigned int size)
{
	unsigned int taken = rec->used;

	if(taken > size)
		taken = size;
	if(taken == 0)
		return 0;
	if(ptr)
		memcpy(ptr, rec->data, taken);
	rec->used -= taken;

	/*
	 *	This is pretty bad...
	 */
	if (rec->used > 0) memmove(rec->data, rec->data + taken, rec->used);

	return taken;
}

void tls_session_information(tls_session_t *tls_session)
{
	char const *str_write_p, *str_version, *str_content_type = "";
	char const *str_details1 = "", *str_details2= "";
	REQUEST *request;
	char buffer[32];

	/*
	 *	Don't print this out in the normal course of
	 *	operations.
	 */
	if (rad_debug_lvl == 0) return;

	str_write_p = tls_session->info.origin ? ">>> send" : "<<< recv";

	switch (tls_session->info.version) {
	case SSL2_VERSION:
		str_version = "SSL 2.0 ";
		break;
	case SSL3_VERSION:
		str_version = "SSL 3.0 ";
		break;
	case TLS1_VERSION:
		str_version = "TLS 1.0 ";
		break;
#ifdef TLS1_1_VERSION
	case TLS1_1_VERSION:
		str_version = "TLS 1.1 ";
		break;
#endif
#ifdef TLS1_2_VERSION
	case TLS1_2_VERSION:
		str_version = "TLS 1.2 ";
		break;
#endif
#ifdef TLS1_3_VERSION
	case TLS1_3_VERSION:
		str_version = "TLS 1.3 ";
		break;
#endif

	default:
		sprintf(buffer, "UNKNOWN TLS VERSION '%04X'", tls_session->info.version);
		str_version = buffer;
		break;
	}

	if (tls_session->info.version == SSL3_VERSION ||
	    tls_session->info.version == TLS1_VERSION) {
		switch (tls_session->info.content_type) {
		case SSL3_RT_CHANGE_CIPHER_SPEC:
			str_content_type = "ChangeCipherSpec";
			break;

		case SSL3_RT_ALERT:
			str_content_type = "Alert";
			break;

		case SSL3_RT_HANDSHAKE:
			str_content_type = "Handshake";
			break;

		case SSL3_RT_APPLICATION_DATA:
			str_content_type = "ApplicationData";
			break;

		default:
			str_content_type = "UnknownContentType";
			break;
		}

		if (tls_session->info.content_type == SSL3_RT_ALERT) {
			str_details1 = ", ???";

			if (tls_session->info.record_len == 2) {

				switch (tls_session->info.alert_level) {
				case SSL3_AL_WARNING:
					str_details1 = ", warning";
					break;
				case SSL3_AL_FATAL:
					str_details1 = ", fatal";
					break;
				}

				str_details2 = " ???";
				switch (tls_session->info.alert_description) {
				case SSL3_AD_CLOSE_NOTIFY:
					str_details2 = " close_notify";
					break;

				case SSL3_AD_UNEXPECTED_MESSAGE:
					str_details2 = " unexpected_message";
					break;

				case SSL3_AD_BAD_RECORD_MAC:
					str_details2 = " bad_record_mac";
					break;

				case TLS1_AD_DECRYPTION_FAILED:
					str_details2 = " decryption_failed";
					break;

				case TLS1_AD_RECORD_OVERFLOW:
					str_details2 = " record_overflow";
					break;

				case SSL3_AD_DECOMPRESSION_FAILURE:
					str_details2 = " decompression_failure";
					break;

				case SSL3_AD_HANDSHAKE_FAILURE:
					str_details2 = " handshake_failure";
					break;

				case SSL3_AD_BAD_CERTIFICATE:
					str_details2 = " bad_certificate";
					break;

				case SSL3_AD_UNSUPPORTED_CERTIFICATE:
					str_details2 = " unsupported_certificate";
					break;

				case SSL3_AD_CERTIFICATE_REVOKED:
					str_details2 = " certificate_revoked";
					break;

				case SSL3_AD_CERTIFICATE_EXPIRED:
					str_details2 = " certificate_expired";
					break;

				case SSL3_AD_CERTIFICATE_UNKNOWN:
					str_details2 = " certificate_unknown";
					break;

				case SSL3_AD_ILLEGAL_PARAMETER:
					str_details2 = " illegal_parameter";
					break;

				case TLS1_AD_UNKNOWN_CA:
					str_details2 = " unknown_ca";
					break;

				case TLS1_AD_ACCESS_DENIED:
					str_details2 = " access_denied";
					break;

				case TLS1_AD_DECODE_ERROR:
					str_details2 = " decode_error";
					break;

				case TLS1_AD_DECRYPT_ERROR:
					str_details2 = " decrypt_error";
					break;

				case TLS1_AD_EXPORT_RESTRICTION:
					str_details2 = " export_restriction";
					break;

				case TLS1_AD_PROTOCOL_VERSION:
					str_details2 = " protocol_version";
					break;

				case TLS1_AD_INSUFFICIENT_SECURITY:
					str_details2 = " insufficient_security";
					break;

				case TLS1_AD_INTERNAL_ERROR:
					str_details2 = " internal_error";
					break;

				case TLS1_AD_USER_CANCELLED:
					str_details2 = " user_canceled";
					break;

				case TLS1_AD_NO_RENEGOTIATION:
					str_details2 = " no_renegotiation";
					break;
				}
			}
		}

		if (tls_session->info.content_type == SSL3_RT_HANDSHAKE) {
			str_details1 = "???";

			if (tls_session->info.record_len > 0) switch (tls_session->info.handshake_type) {
			case SSL3_MT_HELLO_REQUEST:
				str_details1 = ", HelloRequest";
				break;

			case SSL3_MT_CLIENT_HELLO:
				str_details1 = ", ClientHello";
				break;

			case SSL3_MT_SERVER_HELLO:
				str_details1 = ", ServerHello";
				break;

			case SSL3_MT_CERTIFICATE:
				str_details1 = ", Certificate";
				break;

			case SSL3_MT_SERVER_KEY_EXCHANGE:
				str_details1 = ", ServerKeyExchange";
				break;

			case SSL3_MT_CERTIFICATE_REQUEST:
				str_details1 = ", CertificateRequest";
				break;

			case SSL3_MT_SERVER_DONE:
				str_details1 = ", ServerHelloDone";
				break;

			case SSL3_MT_CERTIFICATE_VERIFY:
				str_details1 = ", CertificateVerify";
				break;

			case SSL3_MT_CLIENT_KEY_EXCHANGE:
				str_details1 = ", ClientKeyExchange";
				break;

			case SSL3_MT_FINISHED:
				str_details1 = ", Finished";
				break;
			}
		}
	}

	snprintf(tls_session->info.info_description,
		 sizeof(tls_session->info.info_description),
		 "%s %s%s [length %04lx]%s%s\n",
		 str_write_p, str_version, str_content_type,
		 (unsigned long)tls_session->info.record_len,
		 str_details1, str_details2);

	request = SSL_get_ex_data(tls_session->ssl, FR_TLS_EX_INDEX_REQUEST);
	if (!request) return;

	RDEBUG2("%s", tls_session->info.info_description);
}

static CONF_PARSER cache_config[] = {
	{ "enable", FR_CONF_OFFSET(PW_TYPE_BOOLEAN, fr_tls_server_conf_t, session_cache_enable), "no" },

	{ "lifetime", FR_CONF_OFFSET(PW_TYPE_INTEGER, fr_tls_server_conf_t, session_timeout), "24" },
	{ "name", FR_CONF_OFFSET(PW_TYPE_STRING, fr_tls_server_conf_t, session_id_name), NULL },

	{ "max_entries", FR_CONF_OFFSET(PW_TYPE_INTEGER, fr_tls_server_conf_t, session_cache_size), "255" },
	{ "persist_dir", FR_CONF_OFFSET(PW_TYPE_STRING, fr_tls_server_conf_t, session_cache_path), NULL },
	CONF_PARSER_TERMINATOR
};

static CONF_PARSER verify_config[] = {
	{ "skip_if_ocsp_ok", FR_CONF_OFFSET(PW_TYPE_BOOLEAN, fr_tls_server_conf_t, verify_skip_if_ocsp_ok), "no" },
	{ "tmpdir", FR_CONF_OFFSET(PW_TYPE_STRING, fr_tls_server_conf_t, verify_tmp_dir), NULL },
	{ "client", FR_CONF_OFFSET(PW_TYPE_STRING, fr_tls_server_conf_t, verify_client_cert_cmd), NULL },
	CONF_PARSER_TERMINATOR
};

#ifdef HAVE_OPENSSL_OCSP_H
static CONF_PARSER ocsp_config[] = {
	{ "enable", FR_CONF_OFFSET(PW_TYPE_BOOLEAN, fr_tls_server_conf_t, ocsp_enable), "no" },
	{ "override_cert_url", FR_CONF_OFFSET(PW_TYPE_BOOLEAN, fr_tls_server_conf_t, ocsp_override_url), "no" },
	{ "url", FR_CONF_OFFSET(PW_TYPE_STRING, fr_tls_server_conf_t, ocsp_url), NULL },
	{ "use_nonce", FR_CONF_OFFSET(PW_TYPE_BOOLEAN, fr_tls_server_conf_t, ocsp_use_nonce), "yes" },
	{ "timeout", FR_CONF_OFFSET(PW_TYPE_INTEGER, fr_tls_server_conf_t, ocsp_timeout), "yes" },
	{ "softfail", FR_CONF_OFFSET(PW_TYPE_BOOLEAN, fr_tls_server_conf_t, ocsp_softfail), "no" },
	CONF_PARSER_TERMINATOR
};
#endif

static CONF_PARSER tls_server_config[] = {
	{ "verify_depth", FR_CONF_OFFSET(PW_TYPE_INTEGER, fr_tls_server_conf_t, verify_depth), "0" },
	{ "CA_path", FR_CONF_OFFSET(PW_TYPE_FILE_INPUT | PW_TYPE_DEPRECATED, fr_tls_server_conf_t, ca_path), NULL },
	{ "ca_path", FR_CONF_OFFSET(PW_TYPE_FILE_INPUT, fr_tls_server_conf_t, ca_path), NULL },
	{ "pem_file_type", FR_CONF_OFFSET(PW_TYPE_BOOLEAN, fr_tls_server_conf_t, file_type), "yes" },
	{ "private_key_file", FR_CONF_OFFSET(PW_TYPE_FILE_INPUT, fr_tls_server_conf_t, private_key_file), NULL },
	{ "certificate_file", FR_CONF_OFFSET(PW_TYPE_FILE_INPUT, fr_tls_server_conf_t, certificate_file), NULL },
	{ "CA_file", FR_CONF_OFFSET(PW_TYPE_FILE_INPUT | PW_TYPE_DEPRECATED, fr_tls_server_conf_t, ca_file), NULL },
	{ "ca_file", FR_CONF_OFFSET(PW_TYPE_FILE_INPUT, fr_tls_server_conf_t, ca_file), NULL },
	{ "private_key_password", FR_CONF_OFFSET(PW_TYPE_STRING | PW_TYPE_SECRET, fr_tls_server_conf_t, private_key_password), NULL },
#ifdef PSK_MAX_IDENTITY_LEN
	{ "psk_identity", FR_CONF_OFFSET(PW_TYPE_STRING, fr_tls_server_conf_t, psk_identity), NULL },
	{ "psk_hexphrase", FR_CONF_OFFSET(PW_TYPE_STRING | PW_TYPE_SECRET, fr_tls_server_conf_t, psk_password), NULL },
	{ "psk_query", FR_CONF_OFFSET(PW_TYPE_STRING, fr_tls_server_conf_t, psk_query), NULL },
#endif
	{ "dh_file", FR_CONF_OFFSET(PW_TYPE_FILE_INPUT, fr_tls_server_conf_t, dh_file), NULL },
	{ "random_file", FR_CONF_OFFSET(PW_TYPE_FILE_EXISTS, fr_tls_server_conf_t, random_file), NULL },
	{ "fragment_size", FR_CONF_OFFSET(PW_TYPE_INTEGER, fr_tls_server_conf_t, fragment_size), "1024" },
	{ "include_length", FR_CONF_OFFSET(PW_TYPE_BOOLEAN, fr_tls_server_conf_t, include_length), "yes" },
	{ "auto_chain", FR_CONF_OFFSET(PW_TYPE_BOOLEAN, fr_tls_server_conf_t, auto_chain), "yes" },
	{ "disable_single_dh_use", FR_CONF_OFFSET(PW_TYPE_BOOLEAN, fr_tls_server_conf_t, disable_single_dh_use), NULL },
	{ "check_crl", FR_CONF_OFFSET(PW_TYPE_BOOLEAN, fr_tls_server_conf_t, check_crl), "no" },
#ifdef X509_V_FLAG_CRL_CHECK_ALL
	{ "check_all_crl", FR_CONF_OFFSET(PW_TYPE_BOOLEAN, fr_tls_server_conf_t, check_all_crl), "no" },
#endif
	{ "ca_path_reload_interval", FR_CONF_OFFSET(PW_TYPE_INTEGER, fr_tls_server_conf_t, ca_path_reload_interval), "0" },
	{ "allow_expired_crl", FR_CONF_OFFSET(PW_TYPE_BOOLEAN, fr_tls_server_conf_t, allow_expired_crl), NULL },
	{ "check_cert_cn", FR_CONF_OFFSET(PW_TYPE_STRING, fr_tls_server_conf_t, check_cert_cn), NULL },
	{ "cipher_list", FR_CONF_OFFSET(PW_TYPE_STRING, fr_tls_server_conf_t, cipher_list), NULL },
	{ "cipher_server_preference", FR_CONF_OFFSET(PW_TYPE_BOOLEAN, fr_tls_server_conf_t, cipher_server_preference), NULL },
	{ "check_cert_issuer", FR_CONF_OFFSET(PW_TYPE_STRING, fr_tls_server_conf_t, check_cert_issuer), NULL },
	{ "require_client_cert", FR_CONF_OFFSET(PW_TYPE_BOOLEAN, fr_tls_server_conf_t, require_client_cert), NULL },

#if OPENSSL_VERSION_NUMBER >= 0x0090800fL
#ifndef OPENSSL_NO_ECDH
	{ "ecdh_curve", FR_CONF_OFFSET(PW_TYPE_STRING, fr_tls_server_conf_t, ecdh_curve), "prime256v1" },
#endif
#endif

#ifdef SSL_OP_NO_TLSv1
	{ "disable_tlsv1", FR_CONF_OFFSET(PW_TYPE_BOOLEAN, fr_tls_server_conf_t, disable_tlsv1), NULL },
#endif

#ifdef SSL_OP_NO_TLSv1_1
	{ "disable_tlsv1_1", FR_CONF_OFFSET(PW_TYPE_BOOLEAN, fr_tls_server_conf_t, disable_tlsv1_1), NULL },
#endif

#ifdef SSL_OP_NO_TLSv1_2
	{ "disable_tlsv1_2", FR_CONF_OFFSET(PW_TYPE_BOOLEAN, fr_tls_server_conf_t, disable_tlsv1_2), NULL },
#endif

	{ "tls_max_version", FR_CONF_OFFSET(PW_TYPE_STRING, fr_tls_server_conf_t, tls_max_version), "" },

	{ "tls_min_version", FR_CONF_OFFSET(PW_TYPE_STRING, fr_tls_server_conf_t, tls_min_version), "1.0" },

#ifdef TLS1_3_VERSION
	{ "tls13_send_zero", FR_CONF_OFFSET(PW_TYPE_BOOLEAN, fr_tls_server_conf_t, tls13_send_zero), NULL },
#endif

	{ "cache", FR_CONF_POINTER(PW_TYPE_SUBSECTION, NULL), (void const *) cache_config },

	{ "verify", FR_CONF_POINTER(PW_TYPE_SUBSECTION, NULL), (void const *) verify_config },

#ifdef HAVE_OPENSSL_OCSP_H
	{ "ocsp", FR_CONF_POINTER(PW_TYPE_SUBSECTION, NULL), (void const *) ocsp_config },
#endif
	CONF_PARSER_TERMINATOR
};


static CONF_PARSER tls_client_config[] = {
	{ "verify_depth", FR_CONF_OFFSET(PW_TYPE_INTEGER, fr_tls_server_conf_t, verify_depth), "0" },
	{ "ca_path", FR_CONF_OFFSET(PW_TYPE_FILE_INPUT, fr_tls_server_conf_t, ca_path), NULL },
	{ "pem_file_type", FR_CONF_OFFSET(PW_TYPE_BOOLEAN, fr_tls_server_conf_t, file_type), "yes" },
	{ "private_key_file", FR_CONF_OFFSET(PW_TYPE_FILE_INPUT, fr_tls_server_conf_t, private_key_file), NULL },
	{ "certificate_file", FR_CONF_OFFSET(PW_TYPE_FILE_INPUT, fr_tls_server_conf_t, certificate_file), NULL },
	{ "ca_file", FR_CONF_OFFSET(PW_TYPE_FILE_INPUT, fr_tls_server_conf_t, ca_file), NULL },
	{ "private_key_password", FR_CONF_OFFSET(PW_TYPE_STRING | PW_TYPE_SECRET, fr_tls_server_conf_t, private_key_password), NULL },
	{ "dh_file", FR_CONF_OFFSET(PW_TYPE_STRING, fr_tls_server_conf_t, dh_file), NULL },
	{ "random_file", FR_CONF_OFFSET(PW_TYPE_STRING, fr_tls_server_conf_t, random_file), NULL },
	{ "fragment_size", FR_CONF_OFFSET(PW_TYPE_INTEGER, fr_tls_server_conf_t, fragment_size), "1024" },
	{ "include_length", FR_CONF_OFFSET(PW_TYPE_BOOLEAN, fr_tls_server_conf_t, include_length), "yes" },
	{ "check_crl", FR_CONF_OFFSET(PW_TYPE_BOOLEAN, fr_tls_server_conf_t, check_crl), "no" },
	{ "check_cert_cn", FR_CONF_OFFSET(PW_TYPE_STRING, fr_tls_server_conf_t, check_cert_cn), NULL },
	{ "cipher_list", FR_CONF_OFFSET(PW_TYPE_STRING, fr_tls_server_conf_t, cipher_list), NULL },
	{ "check_cert_issuer", FR_CONF_OFFSET(PW_TYPE_STRING, fr_tls_server_conf_t, check_cert_issuer), NULL },
	{ "ca_path_reload_interval", FR_CONF_OFFSET(PW_TYPE_INTEGER, fr_tls_server_conf_t, ca_path_reload_interval), "0" },

#if OPENSSL_VERSION_NUMBER >= 0x0090800fL
#ifndef OPENSSL_NO_ECDH
	{ "ecdh_curve", FR_CONF_OFFSET(PW_TYPE_STRING, fr_tls_server_conf_t, ecdh_curve), "prime256v1" },
#endif
#endif

#ifdef SSL_OP_NO_TLSv1
	{ "disable_tlsv1", FR_CONF_OFFSET(PW_TYPE_BOOLEAN, fr_tls_server_conf_t, disable_tlsv1), NULL },
#endif

#ifdef SSL_OP_NO_TLSv1_1
	{ "disable_tlsv1_1", FR_CONF_OFFSET(PW_TYPE_BOOLEAN, fr_tls_server_conf_t, disable_tlsv1_1), NULL },
#endif

#ifdef SSL_OP_NO_TLSv1_2
	{ "disable_tlsv1_2", FR_CONF_OFFSET(PW_TYPE_BOOLEAN, fr_tls_server_conf_t, disable_tlsv1_2), NULL },
#endif

	{ "tls_max_version", FR_CONF_OFFSET(PW_TYPE_STRING, fr_tls_server_conf_t, tls_max_version), "" },

	{ "tls_min_version", FR_CONF_OFFSET(PW_TYPE_STRING, fr_tls_server_conf_t, tls_min_version), "1.0" },

	CONF_PARSER_TERMINATOR
};


/*
 *	TODO: Check for the type of key exchange * like conf->dh_key
 */
static int load_dh_params(SSL_CTX *ctx, char *file)
{
	DH *dh = NULL;
	BIO *bio;

	if (!file) return 0;

	/*
	 * Prior to trying to load the file, check what OpenSSL will do with it.
	 *
	 * Certain downstreams (such as RHEL) will ignore user-provided dhparams
	 * in FIPS mode, unless the specified parameters are FIPS-approved.
	 * However, since OpenSSL >= 1.1.1 will automatically select parameters
	 * anyways, there's no point in attempting to load them.
	 *
	 * Change suggested by @t8m
	 */
#if OPENSSL_VERSION_NUMBER >= 0x10101000L
	if (FIPS_mode() > 0) {
		WARN(LOG_PREFIX ": Ignoring user-selected DH parameters in FIPS mode. Using defaults.");
		return 0;
	}
#endif

	if ((bio = BIO_new_file(file, "r")) == NULL) {
		ERROR(LOG_PREFIX ": Unable to open DH file - %s", file);
		return -1;
	}

	dh = PEM_read_bio_DHparams(bio, NULL, NULL, NULL);
	BIO_free(bio);
	if (!dh) {
		WARN(LOG_PREFIX ": Unable to set DH parameters.  DH cipher suites may not work!");
		WARN(LOG_PREFIX ": Fix this by running the OpenSSL command listed in eap.conf");
		return 0;
	}

	if (SSL_CTX_set_tmp_dh(ctx, dh) < 0) {
		ERROR(LOG_PREFIX ": Unable to set DH parameters");
		DH_free(dh);
		return -1;
	}

	DH_free(dh);
	return 0;
}


/*
 *	Print debugging messages, and free data.
 */
static void cbtls_remove_session(SSL_CTX *ctx, SSL_SESSION *sess)
{
	char			buffer[2 * MAX_SESSION_SIZE + 1];
	fr_tls_server_conf_t	*conf;

	tls_session_id(sess, buffer, MAX_SESSION_SIZE);

	conf = (fr_tls_server_conf_t *)SSL_CTX_get_app_data(ctx);
	if (!conf) {
		DEBUG(LOG_PREFIX ": Failed to find TLS configuration in session");
		return;
	}

	{
		int rv;
		char filename[3 * MAX_SESSION_SIZE + 1];

		DEBUG2(LOG_PREFIX ": Removing session %s from the cache", buffer);

		/* remove session and any cached VPs */
		snprintf(filename, sizeof(filename), "%s%c%s.asn1",
			 conf->session_cache_path, FR_DIR_SEP, buffer);
		rv = unlink(filename);
		if (rv != 0) {
			DEBUG2(LOG_PREFIX ": Could not remove persisted session file %s: %s",
			       filename, fr_syserror(errno));
		}
		/* VPs might be absent; might not have been written to disk yet */
		snprintf(filename, sizeof(filename), "%s%c%s.vps",
			 conf->session_cache_path, FR_DIR_SEP, buffer);
		unlink(filename);
	}

	return;
}

static int cbtls_new_session(SSL *ssl, SSL_SESSION *sess)
{
	char			buffer[2 * MAX_SESSION_SIZE + 1];
	fr_tls_server_conf_t	*conf;
	unsigned char		*sess_blob = NULL;

	REQUEST			*request = SSL_get_ex_data(ssl, FR_TLS_EX_INDEX_REQUEST);

	conf = (fr_tls_server_conf_t *)SSL_get_ex_data(ssl, FR_TLS_EX_INDEX_CONF);
	if (!conf) {
		RWDEBUG("Failed to find TLS configuration in session");
		return 0;
	}

	tls_session_id(sess, buffer, MAX_SESSION_SIZE);

	{
		int fd, rv, todo, blob_len;
		char filename[3 * MAX_SESSION_SIZE + 1];
		unsigned char *p;

		RDEBUG2("Serialising session %s, and storing in cache", buffer);

		/* find out what length data we need */
		blob_len = i2d_SSL_SESSION(sess, NULL);
		if (blob_len < 1) {
			/* something went wrong */
			if (request) RWDEBUG("Session serialisation failed, couldn't determine required buffer length");
			return 0;
		}

		/* Do not convert to TALLOC - Thread safety */
		/* alloc and convert to ASN.1 */
		sess_blob = malloc(blob_len);
		if (!sess_blob) {
			RWDEBUG("Session serialisation failed, couldn't allocate buffer (%d bytes)", blob_len);
			return 0;
		}
		/* openssl mutates &p */
		p = sess_blob;
		rv = i2d_SSL_SESSION(sess, &p);
		if (rv != blob_len) {
			if (request) RWDEBUG("Session serialisation failed");
			goto error;
		}

		/* open output file */
		snprintf(filename, sizeof(filename), "%s%c%s.asn1",
			 conf->session_cache_path, FR_DIR_SEP, buffer);
		fd = open(filename, O_RDWR|O_CREAT|O_EXCL, S_IWUSR);
		if (fd < 0) {
			if (request) RERROR("Session serialisation failed, failed opening session file %s: %s",
					    filename, fr_syserror(errno));
			goto error;
		}

		/*
		 *	Set the filename to be temporarily write-only.
		 */
		if (request) {
			VALUE_PAIR *vp;

			vp = fr_pair_afrom_num(request->state_ctx, PW_TLS_CACHE_FILENAME, 0);
			if (vp) {
				fr_pair_value_strcpy(vp, filename);
				fr_pair_add(&request->state, vp);
			}
		}

		todo = blob_len;
		p = sess_blob;
		while (todo > 0) {
			rv = write(fd, p, todo);
			if (rv < 1) {
				if (request) RWDEBUG("Failed writing session: %s", fr_syserror(errno));
				close(fd);
				goto error;
			}
			p += rv;
			todo -= rv;
		}
		close(fd);
		if (request) RWDEBUG("Wrote session %s to %s (%d bytes)", buffer, filename, blob_len);
	}

error:
	free(sess_blob);

	return 0;
}

/** Convert OpenSSL's ASN1_TIME to an epoch time
 *
 * @param[out] out	Where to write the time_t.
 * @param[in] asn1	The ASN1_TIME to convert.
 * @return
 *	- 0 success.
 *	- -1 on failure.
 */
static int ocsp_asn1time_to_epoch(time_t *out, char const *asn1)
{
	struct		tm t;
	char const	*p = asn1, *end = p + strlen(p);

	memset(&t, 0, sizeof(t));

	if ((end - p) <= 13) {
		if ((end - p) < 2) {
			fr_strerror_printf("ASN1 date string too short, expected 2 additional bytes, got %zu bytes",
					   end - p);
			return -1;
		}

		t.tm_year = (*(p++) - '0') * 10;
		t.tm_year += (*(p++) - '0');
		if (t.tm_year < 70) t.tm_year += 100;
	} else {
		t.tm_year = (*(p++) - '0') * 1000;
		t.tm_year += (*(p++) - '0') * 100;
		t.tm_year += (*(p++) - '0') * 10;
		t.tm_year += (*(p++) - '0');
		t.tm_year -= 1900;
	}

	if ((end - p) < 4) {
		fr_strerror_printf("ASN1 string too short, expected 10 additional bytes, got %zu bytes",
				   end - p);
		return -1;
	}

	t.tm_mon = (*(p++) - '0') * 10;
	t.tm_mon += (*(p++) - '0') - 1; // -1 since January is 0 not 1.
	t.tm_mday = (*(p++) - '0') * 10;
	t.tm_mday += (*(p++) - '0');

	if ((end - p) < 2) goto done;
	t.tm_hour = (*(p++) - '0') * 10;
	t.tm_hour += (*(p++) - '0');

	if ((end - p) < 2) goto done;
	t.tm_min = (*(p++) - '0') * 10;
	t.tm_min += (*(p++) - '0');

	if ((end - p) < 2) goto done;
	t.tm_sec = (*(p++) - '0') * 10;
	t.tm_sec += (*(p++) - '0');

	/* Apparently OpenSSL converts all timestamps to UTC? Maybe? */
done:
	*out = timegm(&t);
	return 0;
}

#if OPENSSL_VERSION_NUMBER < 0x10100000L && !defined(LIBRESSL_VERSION_NUMBER)
static SSL_SESSION *cbtls_get_session(SSL *ssl, unsigned char *data, int len, int *copy)
#else
static SSL_SESSION *cbtls_get_session(SSL *ssl, const unsigned char *data, int len, int *copy)
#endif
{
	size_t			size;
	char			buffer[2 * MAX_SESSION_SIZE + 1];
	fr_tls_server_conf_t	*conf;
	TALLOC_CTX		*talloc_ctx;

	SSL_SESSION		*sess = NULL;
	unsigned char		*sess_data = NULL;
	PAIR_LIST		*pairlist = NULL;

	REQUEST			*request = SSL_get_ex_data(ssl, FR_TLS_EX_INDEX_REQUEST);

	rad_assert(request != NULL);

	size = len;
	if (size > MAX_SESSION_SIZE) size = MAX_SESSION_SIZE;

	fr_bin2hex(buffer, data, size);

	RDEBUG2("Peer requested cached session: %s", buffer);

	*copy = 0;

	conf = (fr_tls_server_conf_t *)SSL_get_ex_data(ssl, FR_TLS_EX_INDEX_CONF);
	if (!conf) {
		RWDEBUG("Failed to find TLS configuration in session");
		return NULL;
	}

	talloc_ctx = SSL_get_ex_data(ssl, FR_TLS_EX_INDEX_TALLOC);

	{
		int		rv, fd, todo;
		char		filename[3 * MAX_SESSION_SIZE + 1];

		unsigned char const	**o;
		unsigned char		**p;
		uint8_t			*q;

		struct stat	st;
		VALUE_PAIR	*vps = NULL;
		VALUE_PAIR	*vp;

		/* load the actual SSL session */
		snprintf(filename, sizeof(filename), "%s%c%s.asn1", conf->session_cache_path, FR_DIR_SEP, buffer);
		fd = open(filename, O_RDONLY);
		if (fd < 0) {
			RWDEBUG("No persisted session file %s: %s", filename, fr_syserror(errno));
			goto error;
		}

		rv = fstat(fd, &st);
		if (rv < 0) {
			RWDEBUG("Failed stating persisted session file %s: %s", filename, fr_syserror(errno));
			close(fd);
			goto error;
		}

		sess_data = talloc_array(NULL, unsigned char, st.st_size);
		if (!sess_data) {
			RWDEBUG("Failed allocating buffer for persisted session (%d bytes)", (int) st.st_size);
			close(fd);
			goto error;
		}

		q = sess_data;
		todo = st.st_size;
		while (todo > 0) {
			rv = read(fd, q, todo);
			if (rv < 1) {
				RWDEBUG("Failed reading persisted session: %s", fr_syserror(errno));
				close(fd);
				goto error;
			}
			todo -= rv;
			q += rv;
		}
		close(fd);

		/*
		 *	OpenSSL mutates what's passed in, so we assign sess_data to q,
		 *	so the value of q gets mutated, and not the value of sess_data.
		 *
		 *	We then need a pointer to hold &q, but it can't be const, because
		 *	clang complains about lack of consting in nested pointer types.
		 *
		 *	So we memcpy the value of that pointer, to one that
		 *	does have a const, which we then pass into d2i_SSL_SESSION *sigh*.
		 */
		q = sess_data;
		p = &q;
		memcpy(&o, &p, sizeof(o));
		sess = d2i_SSL_SESSION(NULL, o, st.st_size);
		if (!sess) {
			RWDEBUG("Failed loading persisted session: %s", ERR_error_string(ERR_get_error(), NULL));
			goto error;
		}

		/* read in the cached VPs from the .vps file */
		snprintf(filename, sizeof(filename), "%s%c%s.vps",
			 conf->session_cache_path, FR_DIR_SEP, buffer);
		rv = pairlist_read(talloc_ctx, filename, &pairlist, 1);
		if (rv < 0) {
			/* not safe to un-persist a session w/o VPs */
			RWDEBUG("Failed loading persisted VPs for session %s", buffer);
			SSL_SESSION_free(sess);
			sess = NULL;
			goto error;
		}

		/*
		 *	Enforce client certificate expiration.
		 */
		vp = fr_pair_find_by_num(pairlist->reply, PW_TLS_CLIENT_CERT_EXPIRATION, 0, TAG_ANY);
		if (vp) {
			time_t expires;

			if (ocsp_asn1time_to_epoch(&expires, vp->vp_strvalue) < 0) {
				RDEBUG2("Failed getting certificate expiration, removing cache entry for session %s - %s", buffer, fr_strerror());
				SSL_SESSION_free(sess);
				sess = NULL;
				goto error;
			}

			if (expires <= request->timestamp) {
				RDEBUG2("Certificate has expired, removing cache entry for session %s", buffer);
				SSL_SESSION_free(sess);
				sess = NULL;
				goto error;
			}

			/*
			 *	Account for Session-Timeout, if it's available.
			 */
			vp = fr_pair_find_by_num(request->reply->vps, PW_SESSION_TIMEOUT, 0, TAG_ANY);
			if (vp) {
				if ((request->timestamp + vp->vp_integer) > expires) {
					vp->vp_integer = expires - request->timestamp;
					RWDEBUG2("Updating Session-Timeout to %u, due to impending certificate expiration",
						 vp->vp_integer);
				}
			}
		}

		/* move the cached VPs into the session */
		fr_pair_list_mcopy_by_num(talloc_ctx, &vps, &pairlist->reply, 0, 0, TAG_ANY);

		SSL_SESSION_set_ex_data(sess, fr_tls_ex_index_vps, vps);
		RDEBUG("Successfully restored session %s", buffer);
		rdebug_pair_list(L_DBG_LVL_2, request, vps, "reply:");

		/*
		 *	The "restore VPs from OpenSSL cache" code is
		 *	now in eaptls_process()
		 */
	}
error:
	if (sess_data) talloc_free(sess_data);
	if (pairlist) pairlist_free(&pairlist);

	return sess;
}

#ifdef HAVE_OPENSSL_OCSP_H

/** Extract components of OCSP responser URL from a certificate
 *
 * @param[in] cert to extract URL from.
 * @param[out] host_out Portion of the URL (must be freed with free()).
 * @param[out] port_out Port portion of the URL (must be freed with free()).
 * @param[out] path_out Path portion of the URL (must be freed with free()).
 * @param[out] is_https Whether the responder should be contacted using https.
 * @return
 *	- 0 if no valid URL is contained in the certificate.
 *	- 1 if a URL was found and parsed.
 *	- -1 if at least one URL was found, but none could be parsed.
 */
static int ocsp_parse_cert_url(X509 *cert, char **host_out, char **port_out,
			       char **path_out, int *is_https)
{
	int			i;
	bool			found_uri = false;

	AUTHORITY_INFO_ACCESS	*aia;
	ACCESS_DESCRIPTION	*ad;

	aia = X509_get_ext_d2i(cert, NID_info_access, NULL, NULL);

	for (i = 0; i < sk_ACCESS_DESCRIPTION_num(aia); i++) {
		ad = sk_ACCESS_DESCRIPTION_value(aia, i);
		if (OBJ_obj2nid(ad->method) != NID_ad_OCSP) continue;
		if (ad->location->type != GEN_URI) continue;
		found_uri = true;

		if (OCSP_parse_url((char *) ad->location->d.ia5->data, host_out,
				   port_out, path_out, is_https)) return 1;
	}
	return found_uri ? -1 : 0;
}

/*
 * This function sends a OCSP request to a defined OCSP responder
 * and checks the OCSP response for correctness.
 */

/* Maximum leeway in validity period: default 5 minutes */
#define MAX_VALIDITY_PERIOD     (5 * 60)

typedef enum {
	OCSP_STATUS_FAILED	= 0,
	OCSP_STATUS_OK		= 1,
	OCSP_STATUS_SKIPPED	= 2,
} ocsp_status_t;

static ocsp_status_t ocsp_check(REQUEST *request, X509_STORE *store, X509 *issuer_cert, X509 *client_cert,
				fr_tls_server_conf_t *conf)
{
	OCSP_CERTID	*certid;
	OCSP_REQUEST	*req;
	OCSP_RESPONSE	*resp = NULL;
	OCSP_BASICRESP	*bresp = NULL;
	char		*host = NULL;
	char		*port = NULL;
	char		*path = NULL;
	char		hostheader[1024];
	int		use_ssl = -1;
	long		nsec = MAX_VALIDITY_PERIOD, maxage = -1;
	BIO		*cbio, *bio_out;
	ocsp_status_t	ocsp_status = OCSP_STATUS_FAILED;
	int		status;
	ASN1_GENERALIZEDTIME *rev = NULL, *thisupd, *nextupd;
	int		reason;
#if OPENSSL_VERSION_NUMBER >= 0x1000003f
	OCSP_REQ_CTX	*ctx;
	int		rc;
	struct timeval	now;
	struct timeval	when;
#endif
	VALUE_PAIR	*vp;

	if (issuer_cert == NULL) {
		RWDEBUG("Could not get issuer certificate");
		goto skipped;
	}

	/*
	 * Create OCSP Request
	 */
	certid = OCSP_cert_to_id(NULL, client_cert, issuer_cert);
	req = OCSP_REQUEST_new();
	OCSP_request_add0_id(req, certid);
	if (conf->ocsp_use_nonce) OCSP_request_add1_nonce(req, NULL, 8);

	/*
	 * Send OCSP Request and get OCSP Response
	 */

	/* Get OCSP responder URL */
	if (conf->ocsp_override_url) {
		char *url;

	use_ocsp_url:
		memcpy(&url, &conf->ocsp_url, sizeof(url));
		/* Reading the libssl src, they do a strdup on the URL, so it could of been const *sigh* */
		OCSP_parse_url(url, &host, &port, &path, &use_ssl);
		if (!host || !port || !path) {
			RWDEBUG("ocsp: Host or port or path missing from configured URL \"%s\".  Not doing OCSP", url);
			goto skipped;
		}
	} else {
		int ret;

		ret = ocsp_parse_cert_url(client_cert, &host, &port, &path, &use_ssl);
		switch (ret) {
		case -1:
			RWDEBUG("ocsp: Invalid URL in certificate.  Not doing OCSP");
			break;

		case 0:
			if (conf->ocsp_url) {
				RWDEBUG("ocsp: No OCSP URL in certificate, falling back to configured URL");
				goto use_ocsp_url;
			}
			RWDEBUG("ocsp: No OCSP URL in certificate.  Not doing OCSP");
			goto skipped;

		case 1:
			break;
		}
	}

	RDEBUG2("ocsp: Using responder URL \"http://%s:%s%s\"", host, port, path);

	/* Check host and port length are sane, then create Host: HTTP header */
	if ((strlen(host) + strlen(port) + 2) > sizeof(hostheader)) {
		RWDEBUG("ocsp: Host and port too long");
		goto skipped;
	}
	snprintf(hostheader, sizeof(hostheader), "%s:%s", host, port);

	/* Setup BIO socket to OCSP responder */
	cbio = BIO_new_connect(host);

	bio_out = NULL;
	if (rad_debug_lvl) {
		if (default_log.dst == L_DST_STDOUT) {
			bio_out = BIO_new_fp(stdout, BIO_NOCLOSE);
		} else if (default_log.dst == L_DST_STDERR) {
			bio_out = BIO_new_fp(stderr, BIO_NOCLOSE);
		}
	}

	BIO_set_conn_port(cbio, port);
#if OPENSSL_VERSION_NUMBER < 0x1000003f
	BIO_do_connect(cbio);

	/* Send OCSP request and wait for response */
	resp = OCSP_sendreq_bio(cbio, path, req);
	if (!resp) {
		REDEBUG("ocsp: Couldn't get OCSP response");
		ocsp_status = OCSP_STATUS_SKIPPED;
		goto ocsp_end;
	}
#else
	if (conf->ocsp_timeout)
		BIO_set_nbio(cbio, 1);

	rc = BIO_do_connect(cbio);
	if ((rc <= 0) && ((!conf->ocsp_timeout) || !BIO_should_retry(cbio))) {
		REDEBUG("ocsp: Couldn't connect to OCSP responder");
		ocsp_status = OCSP_STATUS_SKIPPED;
		goto ocsp_end;
	}

	ctx = OCSP_sendreq_new(cbio, path, NULL, -1);
	if (!ctx) {
		REDEBUG("ocsp: Couldn't create OCSP request");
		ocsp_status = OCSP_STATUS_SKIPPED;
		goto ocsp_end;
	}

	if (!OCSP_REQ_CTX_add1_header(ctx, "Host", hostheader)) {
		REDEBUG("ocsp: Couldn't set Host header");
		ocsp_status = OCSP_STATUS_SKIPPED;
		goto ocsp_end;
	}

	if (!OCSP_REQ_CTX_set1_req(ctx, req)) {
		REDEBUG("ocsp: Couldn't add data to OCSP request");
		ocsp_status = OCSP_STATUS_SKIPPED;
		goto ocsp_end;
	}

	gettimeofday(&when, NULL);
	when.tv_sec += conf->ocsp_timeout;

	do {
		rc = OCSP_sendreq_nbio(&resp, ctx);
		if (conf->ocsp_timeout) {
			gettimeofday(&now, NULL);
			if (!timercmp(&now, &when, <))
				break;
		}
	} while ((rc == -1) && BIO_should_retry(cbio));

	if (conf->ocsp_timeout && (rc == -1) && BIO_should_retry(cbio)) {
		REDEBUG("ocsp: Response timed out");
		ocsp_status = OCSP_STATUS_SKIPPED;
		goto ocsp_end;
	}

	OCSP_REQ_CTX_free(ctx);

	if (rc == 0) {
		REDEBUG("ocsp: Couldn't get OCSP response");
		ocsp_status = OCSP_STATUS_SKIPPED;
		goto ocsp_end;
	}
#endif

	/* Verify OCSP response status */
	status = OCSP_response_status(resp);
	if (status != OCSP_RESPONSE_STATUS_SUCCESSFUL) {
		REDEBUG("ocsp: Response status: %s", OCSP_response_status_str(status));
		goto ocsp_end;
	}
	bresp = OCSP_response_get1_basic(resp);
	if (!bresp) {
		RDEBUG("ocsp: Failed parsing response");
		goto ocsp_end;
	}

	if (conf->ocsp_use_nonce && OCSP_check_nonce(req, bresp)!=1) {
		REDEBUG("ocsp: Response has wrong nonce value");
		goto ocsp_end;
	}
	if (OCSP_basic_verify(bresp, NULL, store, 0)!=1){
		REDEBUG("ocsp: Couldn't verify OCSP basic response");
		goto ocsp_end;
	}

	/*	Verify OCSP cert status */
	if (!OCSP_resp_find_status(bresp, certid, &status, &reason, &rev, &thisupd, &nextupd)) {
		REDEBUG("ocsp: No Status found");
		goto ocsp_end;
	}

	if (!OCSP_check_validity(thisupd, nextupd, nsec, maxage)) {
		if (bio_out) {
			BIO_puts(bio_out, "WARNING: Status times invalid.\n");
			ERR_print_errors(bio_out);
		}
		goto ocsp_end;
	}

	if (bio_out) {
		BIO_puts(bio_out, "\tThis Update: ");
		ASN1_GENERALIZEDTIME_print(bio_out, thisupd);
		BIO_puts(bio_out, "\n");
		if (nextupd) {
			BIO_puts(bio_out, "\tNext Update: ");
			ASN1_GENERALIZEDTIME_print(bio_out, nextupd);
			BIO_puts(bio_out, "\n");
		}
	}

	switch (status) {
	case V_OCSP_CERTSTATUS_GOOD:
		RDEBUG2("ocsp: Cert status: good");
		vp = pair_make_request("TLS-OCSP-Cert-Valid", NULL, T_OP_SET);
		vp->vp_integer = 1;	/* yes */
		ocsp_status = OCSP_STATUS_OK;
		break;

	default:
		/* REVOKED / UNKNOWN */
		REDEBUG("ocsp: Cert status: %s", OCSP_cert_status_str(status));
		if (reason != -1) REDEBUG("ocsp: Reason: %s", OCSP_crl_reason_str(reason));

		if (bio_out && rev) {
			BIO_puts(bio_out, "\tRevocation Time: ");
			ASN1_GENERALIZEDTIME_print(bio_out, rev);
			BIO_puts(bio_out, "\n");
		}
		break;
	}

ocsp_end:
	/* Free OCSP Stuff */
	OCSP_REQUEST_free(req);
	OCSP_RESPONSE_free(resp);
	free(host);
	free(port);
	free(path);
	BIO_free_all(cbio);
	if (bio_out) BIO_free(bio_out);
	OCSP_BASICRESP_free(bresp);

	switch (ocsp_status) {
	case OCSP_STATUS_OK:
		RDEBUG2("ocsp: Certificate is valid");
		break;

	case OCSP_STATUS_SKIPPED:
	skipped:
		vp = pair_make_request("TLS-OCSP-Cert-Valid", NULL, T_OP_SET);
		vp->vp_integer = 2;	/* skipped */
		if (conf->ocsp_softfail) {
			RWDEBUG("ocsp: Unable to check certificate, assuming it's valid");
			RWDEBUG("ocsp: This may be insecure");

			/* Remove OpenSSL errors from queue or handshake will fail */
			while (ERR_get_error());

			ocsp_status = OCSP_STATUS_SKIPPED;
		} else {
			REDEBUG("ocsp: Unable to check certificate, failing");
			ocsp_status = OCSP_STATUS_FAILED;
		}
		break;

	default:
		vp = pair_make_request("TLS-OCSP-Cert-Valid", NULL, T_OP_SET);
		vp->vp_integer = 0;	/* no */
		REDEBUG("ocsp: Certificate has been expired/revoked");
		break;
	}

	return ocsp_status;
}
#endif	/* HAVE_OPENSSL_OCSP_H */

/*
 *	For creating certificate attributes.
 */
static char const *cert_attr_names[9][2] = {
	{ "TLS-Client-Cert-Serial",			"TLS-Cert-Serial" },
	{ "TLS-Client-Cert-Expiration",			"TLS-Cert-Expiration" },
	{ "TLS-Client-Cert-Subject",			"TLS-Cert-Subject" },
	{ "TLS-Client-Cert-Issuer",			"TLS-Cert-Issuer" },
	{ "TLS-Client-Cert-Common-Name",		"TLS-Cert-Common-Name" },
	{ "TLS-Client-Cert-Subject-Alt-Name-Email",	"TLS-Cert-Subject-Alt-Name-Email" },
	{ "TLS-Client-Cert-Subject-Alt-Name-Dns",	"TLS-Cert-Subject-Alt-Name-Dns" },
	{ "TLS-Client-Cert-Subject-Alt-Name-Upn",	"TLS-Cert-Subject-Alt-Name-Upn" },
	{ "TLS-Client-Cert-Valid-Since",		"TLS-Cert-Valid-Since" }
};

#define FR_TLS_SERIAL		(0)
#define FR_TLS_EXPIRATION	(1)
#define FR_TLS_SUBJECT		(2)
#define FR_TLS_ISSUER		(3)
#define FR_TLS_CN		(4)
#define FR_TLS_SAN_EMAIL       	(5)
#define FR_TLS_SAN_DNS          (6)
#define FR_TLS_SAN_UPN          (7)
#define FR_TLS_VALID_SINCE	(8)

/*
 *	Before trusting a certificate, you must make sure that the
 *	certificate is 'valid'. There are several steps that your
 *	application can take in determining if a certificate is
 *	valid. Commonly used steps are:
 *
 *	1.Verifying the certificate's signature, and verifying that
 *	the certificate has been issued by a trusted Certificate
 *	Authority.
 *
 *	2.Verifying that the certificate is valid for the present date
 *	(i.e. it is being presented within its validity dates).
 *
 *	3.Verifying that the certificate has not been revoked by its
 *	issuing Certificate Authority, by checking with respect to a
 *	Certificate Revocation List (CRL).
 *
 *	4.Verifying that the credentials presented by the certificate
 *	fulfill additional requirements specific to the application,
 *	such as with respect to access control lists or with respect
 *	to OCSP (Online Certificate Status Processing).
 *
 *	NOTE: This callback will be called multiple times based on the
 *	depth of the root certificate chain
 */
int cbtls_verify(int ok, X509_STORE_CTX *ctx)
{
	char		subject[1024]; /* Used for the subject name */
	char		issuer[1024]; /* Used for the issuer name */
	char		attribute[1024];
	char		value[1024];
	char		common_name[1024];
	char		cn_str[1024];
	char		buf[64];
	X509		*client_cert;
#if OPENSSL_VERSION_NUMBER >= 0x10100000L && !defined(LIBRESSL_VERSION_NUMBER)
	const STACK_OF(X509_EXTENSION) *ext_list;
#else
	STACK_OF(X509_EXTENSION) *ext_list;
#endif
	SSL		*ssl;
	int		err, depth, lookup, loc;
	fr_tls_server_conf_t *conf;
	int		my_ok = ok;

	ASN1_INTEGER	*sn = NULL;
	ASN1_TIME	*asn_time = NULL;
	VALUE_PAIR	**certs;
	char **identity;
#ifdef HAVE_OPENSSL_OCSP_H
	X509_STORE	*ocsp_store = NULL;
	X509		*issuer_cert;
	bool		do_verify = false;
#endif
	VALUE_PAIR	*vp;
	TALLOC_CTX	*talloc_ctx;

	REQUEST		*request;

	client_cert = X509_STORE_CTX_get_current_cert(ctx);
	err = X509_STORE_CTX_get_error(ctx);
	depth = X509_STORE_CTX_get_error_depth(ctx);

	lookup = depth;

	/*
	 *	Log client/issuing cert.  If there's an error, log
	 *	issuing cert.
	 */
	if ((lookup > 1) && !my_ok) lookup = 1;

	/*
	 * Retrieve the pointer to the SSL of the connection currently treated
	 * and the application specific data stored into the SSL object.
	 */
	ssl = X509_STORE_CTX_get_ex_data(ctx, SSL_get_ex_data_X509_STORE_CTX_idx());
	conf = (fr_tls_server_conf_t *)SSL_get_ex_data(ssl, FR_TLS_EX_INDEX_CONF);
	if (!conf) return 1;

	request = (REQUEST *)SSL_get_ex_data(ssl, FR_TLS_EX_INDEX_REQUEST);
	rad_assert(request != NULL);
	certs = (VALUE_PAIR **)SSL_get_ex_data(ssl, fr_tls_ex_index_certs);

	identity = (char **)SSL_get_ex_data(ssl, FR_TLS_EX_INDEX_IDENTITY);
#ifdef HAVE_OPENSSL_OCSP_H
	ocsp_store = conf->ocsp_store;
#endif

	talloc_ctx = SSL_get_ex_data(ssl, FR_TLS_EX_INDEX_TALLOC);

	/*
	 *	Get the Serial Number
	 */
	buf[0] = '\0';
	sn = X509_get_serialNumber(client_cert);

	RDEBUG2("TLS - Creating attributes from certificate OIDs");
	RINDENT();

	/*
	 *	For this next bit, we create the attributes *only* if
	 *	we're at the client or issuing certificate.
	 */
	if (certs &&
	    (lookup <= 1) && sn && ((size_t) sn->length < (sizeof(buf) / 2))) {
		char *p = buf;
		int i;

		for (i = 0; i < sn->length; i++) {
			sprintf(p, "%02x", (unsigned int)sn->data[i]);
			p += 2;
		}
		vp = fr_pair_make(talloc_ctx, certs, cert_attr_names[FR_TLS_SERIAL][lookup], buf, T_OP_SET);
		rdebug_pair(L_DBG_LVL_2, request, vp, NULL);
	}

	/*
	 *	Get the Expiration Date
	 */
	buf[0] = '\0';
	asn_time = X509_get_notAfter(client_cert);
	if (certs && (lookup <= 1) && asn_time &&
	    (asn_time->length < (int) sizeof(buf))) {
		memcpy(buf, (char*) asn_time->data, asn_time->length);
		buf[asn_time->length] = '\0';
		vp = fr_pair_make(talloc_ctx, certs, cert_attr_names[FR_TLS_EXPIRATION][lookup], buf, T_OP_SET);
		rdebug_pair(L_DBG_LVL_2, request, vp, NULL);
	}

	/*
	 *	Get the Valid Since Date
	 */
	buf[0] = '\0';
	asn_time = X509_get_notBefore(client_cert);
	if (certs && (lookup <= 1) && asn_time &&
	    (asn_time->length < (int) sizeof(buf))) {
		memcpy(buf, (char*) asn_time->data, asn_time->length);
		buf[asn_time->length] = '\0';
		vp = fr_pair_make(talloc_ctx, certs, cert_attr_names[FR_TLS_VALID_SINCE][lookup], buf, T_OP_SET);
		rdebug_pair(L_DBG_LVL_2, request, vp, NULL);
	}

	/*
	 *	Get the Subject & Issuer
	 */
	subject[0] = issuer[0] = '\0';
	X509_NAME_oneline(X509_get_subject_name(client_cert), subject,
			  sizeof(subject));
	subject[sizeof(subject) - 1] = '\0';
	if (certs && (lookup <= 1) && subject[0]) {
		vp = fr_pair_make(talloc_ctx, certs, cert_attr_names[FR_TLS_SUBJECT][lookup], subject, T_OP_SET);
		rdebug_pair(L_DBG_LVL_2, request, vp, NULL);
	}

	X509_NAME_oneline(X509_get_issuer_name(client_cert), issuer,
			  sizeof(issuer));
	issuer[sizeof(issuer) - 1] = '\0';
	if (certs && (lookup <= 1) && issuer[0]) {
		vp = fr_pair_make(talloc_ctx, certs, cert_attr_names[FR_TLS_ISSUER][lookup], issuer, T_OP_SET);
		rdebug_pair(L_DBG_LVL_2, request, vp, NULL);
	}

	/*
	 *	Get the Common Name, if there is a subject.
	 */
	X509_NAME_get_text_by_NID(X509_get_subject_name(client_cert),
				  NID_commonName, common_name, sizeof(common_name));
	common_name[sizeof(common_name) - 1] = '\0';
	if (certs && (lookup <= 1) && common_name[0] && subject[0]) {
		vp = fr_pair_make(talloc_ctx, certs, cert_attr_names[FR_TLS_CN][lookup], common_name, T_OP_SET);
		rdebug_pair(L_DBG_LVL_2, request, vp, NULL);
	}

	/*
	 *	Get the RFC822 Subject Alternative Name
	 */
	loc = X509_get_ext_by_NID(client_cert, NID_subject_alt_name, -1);
	if (certs && (lookup <= 1) && (loc >= 0)) {
		X509_EXTENSION *ext = NULL;
		GENERAL_NAMES *names = NULL;
		int i;

		if ((ext = X509_get_ext(client_cert, loc)) &&
		    (names = X509V3_EXT_d2i(ext))) {
			for (i = 0; i < sk_GENERAL_NAME_num(names); i++) {
				GENERAL_NAME *name = sk_GENERAL_NAME_value(names, i);

				switch (name->type) {
#ifdef GEN_EMAIL
				case GEN_EMAIL:
					vp = fr_pair_make(talloc_ctx, certs, cert_attr_names[FR_TLS_SAN_EMAIL][lookup],
						      (char const *) ASN1_STRING_get0_data(name->d.rfc822Name), T_OP_SET);
					rdebug_pair(L_DBG_LVL_2, request, vp, NULL);
					break;
#endif	/* GEN_EMAIL */
#ifdef GEN_DNS
				case GEN_DNS:
					vp = fr_pair_make(talloc_ctx, certs, cert_attr_names[FR_TLS_SAN_DNS][lookup],
						      (char const *) ASN1_STRING_get0_data(name->d.dNSName), T_OP_SET);
					rdebug_pair(L_DBG_LVL_2, request, vp, NULL);
					break;
#endif	/* GEN_DNS */
#ifdef GEN_OTHERNAME
				case GEN_OTHERNAME:
					/* look for a MS UPN */
					if (NID_ms_upn == OBJ_obj2nid(name->d.otherName->type_id)) {
					    /* we've got a UPN - Must be ASN1-encoded UTF8 string */
					    if (name->d.otherName->value->type == V_ASN1_UTF8STRING) {
						    vp = fr_pair_make(talloc_ctx, certs, cert_attr_names[FR_TLS_SAN_UPN][lookup],
								  (char const *) ASN1_STRING_get0_data(name->d.otherName->value->value.utf8string), T_OP_SET);
						    rdebug_pair(L_DBG_LVL_2, request, vp, NULL);
						break;
					    } else {
						RWARN("Invalid UPN in Subject Alt Name (should be UTF-8)");
						break;
					    }
					}
					break;
#endif	/* GEN_OTHERNAME */
				default:
					/* XXX TODO handle other SAN types */
					break;
				}
			}
		}
		if (names != NULL)
			GENERAL_NAMES_free(names);
	}

	/*
	 *	If the CRL has expired, that might still be OK.
	 */
	if (!my_ok &&
	    (conf->allow_expired_crl) &&
	    (err == X509_V_ERR_CRL_HAS_EXPIRED)) {
		my_ok = 1;
		X509_STORE_CTX_set_error( ctx, 0 );
	}

	if (!my_ok) {
		char const *p = X509_verify_cert_error_string(err);
		RERROR("SSL says error %d : %s", err, p);
		REXDENT();
		return my_ok;
	}

	if (lookup == 0) {
#if OPENSSL_VERSION_NUMBER >= 0x10100000L && !defined(LIBRESSL_VERSION_NUMBER)
		ext_list = X509_get0_extensions(client_cert);
#else
		X509_CINF	*client_inf;
		client_inf = client_cert->cert_info;
		ext_list = client_inf->extensions;
#endif
	} else {
		ext_list = NULL;
	}

	/*
	 *	Grab the X509 extensions, and create attributes out of them.
	 *	For laziness, we re-use the OpenSSL names
	 */
	if (certs && (sk_X509_EXTENSION_num(ext_list) > 0)) {
		int i, len;
		EXTENDED_KEY_USAGE *eku;
		char *p;
		BIO *out;

		out = BIO_new(BIO_s_mem());
		strlcpy(attribute, "TLS-Client-Cert-", sizeof(attribute));

		for (i = 0; i < sk_X509_EXTENSION_num(ext_list); i++) {
			ASN1_OBJECT *obj;
			X509_EXTENSION *ext;

			ext = sk_X509_EXTENSION_value(ext_list, i);

			obj = X509_EXTENSION_get_object(ext);
			i2a_ASN1_OBJECT(out, obj);
			len = BIO_read(out, attribute + 16 , sizeof(attribute) - 16 - 1);
			if (len <= 0) continue;

			attribute[16 + len] = '\0';

			for (p = attribute + 16; *p != '\0'; p++) {
				if (*p == ' ') *p = '-';
			}

			if (X509V3_EXT_get(ext)) { /* Known extension, converting value into plain string */
				X509V3_EXT_print(out, ext, 0, 0);
				len = BIO_read(out, value, sizeof(value) - 1);
				if (len <= 0) continue;
				value[len] = '\0';
			} else {
				/*
				 * An extension not known to OpenSSL, dump it's value as a value of an unknown attribute.
				 */
				value[0] = '0';
				value[1] = 'x';
				const unsigned char *srcp;
#if OPENSSL_VERSION_NUMBER >= 0x10100000L && !defined(LIBRESSL_VERSION_NUMBER)
				const ASN1_STRING *srcasn1p;
				srcasn1p = X509_EXTENSION_get_data(ext);
				srcp = ASN1_STRING_get0_data(srcasn1p);
#else
				ASN1_STRING *srcasn1p;
				srcasn1p = X509_EXTENSION_get_data(ext);
				srcp = ASN1_STRING_data(srcasn1p);
#endif
				int asn1len = ASN1_STRING_length(srcasn1p);
				/* 3 comes from '0x' + \0 */
				if ((size_t)(asn1len << 1) >= sizeof(value) - 3) {
					RDEBUG("Value of '%s' attribute is too long to be stored, it will be truncated", attribute);
					asn1len = (sizeof(value) - 3) >> 1;
				}
				fr_bin2hex(value + 2, srcp, asn1len);
			}


			vp = fr_pair_make(talloc_ctx, certs, attribute, value, T_OP_ADD);
			if (!vp) {
				RDEBUG3("Skipping %s += '%s'.  Please check that both the "
					"attribute and value are defined in the dictionaries",
					attribute, value);
			} else {
				/*
				 *	rdebug_pair_list indents (so pre REXDENT())
				 */
				REXDENT();
				rdebug_pair_list(L_DBG_LVL_2, request, vp, NULL);
				RINDENT();
			}
		}

		BIO_free_all(out);

		/* Export raw EKU OIDs to allow matching a single OID regardless of its name */
		eku = X509_get_ext_d2i(client_cert, NID_ext_key_usage, NULL, NULL);
		if (eku != NULL) {
			for (i = 0; i < sk_ASN1_OBJECT_num(eku); i++) {
				len = OBJ_obj2txt(value, sizeof(value), sk_ASN1_OBJECT_value(eku, i), 1);
				if ((len > 0) && ((unsigned) len < sizeof(value))) {
					vp = fr_pair_make(talloc_ctx, certs,
							  "TLS-Client-Cert-X509v3-Extended-Key-Usage-OID",
							  value, T_OP_ADD);
					rdebug_pair(L_DBG_LVL_2, request, vp, NULL);
				}
				else {
					RDEBUG("Failed to get EKU OID at index %d", i);
				}
			}
			EXTENDED_KEY_USAGE_free(eku);
		}
	}

	REXDENT();

	switch (X509_STORE_CTX_get_error(ctx)) {
	case X509_V_ERR_UNABLE_TO_GET_ISSUER_CERT:
		RERROR("issuer=%s", issuer);
		break;

	case X509_V_ERR_CERT_NOT_YET_VALID:
	case X509_V_ERR_ERROR_IN_CERT_NOT_BEFORE_FIELD:
		RERROR("notBefore=");
#if 0
		ASN1_TIME_print(bio_err, X509_get_notBefore(ctx->current_cert));
#endif
		break;

	case X509_V_ERR_CERT_HAS_EXPIRED:
	case X509_V_ERR_ERROR_IN_CERT_NOT_AFTER_FIELD:
		RERROR("notAfter=");
#if 0
		ASN1_TIME_print(bio_err, X509_get_notAfter(ctx->current_cert));
#endif
		break;
	}

	/*
	 *	If we're at the actual client cert, apply additional
	 *	checks.
	 */
	if (depth == 0) {
		/*
		 *	If the conf tells us to, check cert issuer
		 *	against the specified value and fail
		 *	verification if they don't match.
		 */
		if (conf->check_cert_issuer &&
		    (strcmp(issuer, conf->check_cert_issuer) != 0)) {
			AUTH(LOG_PREFIX ": Certificate issuer (%s) does not match specified value (%s)!",
			     issuer, conf->check_cert_issuer);
			my_ok = 0;
		}

		/*
		 *	If the conf tells us to, check the CN in the
		 *	cert against xlat'ed value, but only if the
		 *	previous checks passed.
		 */
		if (my_ok && conf->check_cert_cn) {
			if (radius_xlat(cn_str, sizeof(cn_str), request, conf->check_cert_cn, NULL, NULL) < 0) {
				/* if this fails, fail the verification */
				my_ok = 0;
			} else {
				RDEBUG2("checking certificate CN (%s) with xlat'ed value (%s)", common_name, cn_str);
				if (strcmp(cn_str, common_name) != 0) {
					AUTH(LOG_PREFIX ": Certificate CN (%s) does not match specified value (%s)!",
					     common_name, cn_str);
					my_ok = 0;
				}
			}
		} /* check_cert_cn */

#ifdef HAVE_OPENSSL_OCSP_H
		if (my_ok) {
			/*
			 *	No OCSP, allow external verification.
			 */
			if (!conf->ocsp_enable) {
				do_verify = true;

			} else {
				RDEBUG2("Starting OCSP Request");

				/*
				 *	If we don't have an issuer, then we can't send
				 *	and OCSP request, but pass the NULL issuer in
				 *	so ocsp_check can decide on the correct
				 *	return code.
				 */
				issuer_cert = X509_STORE_CTX_get0_current_issuer(ctx);

				/*
				 *	Do the full OCSP checks.
				 *
				 *	If they fail, don't run the external verify.  We don't want
				 *	to allow admins to force authentication success for bad
				 *	certificates.
				 *
				 *	If the OCSP checks succeed, check whether we still want to
				 *	run the external verification routine.  If it's marked as
				 *	"skip verify on OK", then we don't do verify.
				 */
				my_ok = ocsp_check(request, ocsp_store, issuer_cert, client_cert, conf);
				if (my_ok != OCSP_STATUS_FAILED) {
					do_verify = !conf->verify_skip_if_ocsp_ok;
				}
			}
		}
#endif

		if ((my_ok != OCSP_STATUS_FAILED)
#ifdef HAVE_OPENSSL_OCSP_H
		    && do_verify
#endif
			) while (conf->verify_client_cert_cmd) {
			char filename[3 * MAX_SESSION_SIZE + 1];
			int fd;
			FILE *fp;

			snprintf(filename, sizeof(filename), "%s/%s.client.XXXXXXXX",
				 conf->verify_tmp_dir, main_config.name);
			fd = mkstemp(filename);
			if (fd < 0) {
				RDEBUG("Failed creating file in %s: %s",
				       conf->verify_tmp_dir, fr_syserror(errno));
				break;
			}

			fp = fdopen(fd, "w");
			if (!fp) {
				close(fd);
				RDEBUG("Failed opening file %s: %s",
				       filename, fr_syserror(errno));
				break;
			}

			if (!PEM_write_X509(fp, client_cert)) {
				fclose(fp);
				RDEBUG("Failed writing certificate to file");
				goto do_unlink;
			}
			fclose(fp);

			if (!pair_make_request("TLS-Client-Cert-Filename",
					     filename, T_OP_SET)) {
				RDEBUG("Failed creating TLS-Client-Cert-Filename");

				goto do_unlink;
			}

			RDEBUG("Verifying client certificate: %s", conf->verify_client_cert_cmd);
			if (radius_exec_program(request, NULL, 0, NULL, request, conf->verify_client_cert_cmd,
						request->packet->vps,
						true, true, EXEC_TIMEOUT) != 0) {
				AUTH(LOG_PREFIX ": Certificate CN (%s) fails external verification!", common_name);
				my_ok = 0;

			} else  if (request) {
				RDEBUG("Client certificate CN %s passed external validation", common_name);
			}

		do_unlink:
			unlink(filename);
			break;
		}
	} /* depth == 0 */

	if (certs && request && !my_ok) {
		fr_pair_add(&request->packet->vps, fr_pair_list_copy(request->packet, *certs));
	}

	if (RDEBUG_ENABLED3) {
		RDEBUG3("chain-depth   : %d", depth);
		RDEBUG3("error         : %d", err);

		if (identity) RDEBUG3("identity      : %s", *identity);
		RDEBUG3("common name   : %s", common_name);
		RDEBUG3("subject       : %s", subject);
		RDEBUG3("issuer        : %s", issuer);
		RDEBUG3("verify return : %d", my_ok);
	}

	return (my_ok != 0);
}


/*
 * 	Configure a X509 CA store to verify OCSP or client repsonses
 *
 * 	- Load the trusted CAs
 * 	- Load the trusted issuer certificates
 *	- Configure CRLs check if needed
 */
X509_STORE *fr_init_x509_store(fr_tls_server_conf_t *conf)
{
	X509_STORE *store = X509_STORE_new();

	if (store == NULL) return NULL;

	/* Load the CAs we trust */
	if (conf->ca_file || conf->ca_path)
		if (!X509_STORE_load_locations(store, conf->ca_file, conf->ca_path)) {
			tls_error_log(NULL, "Error reading Trusted root CA list \"%s\"", conf->ca_file);
			return NULL;
		}

#ifdef X509_V_FLAG_CRL_CHECK
	if (conf->check_crl)
		X509_STORE_set_flags(store, X509_V_FLAG_CRL_CHECK);
#endif
#ifdef X509_V_FLAG_CRL_CHECK_ALL
	if (conf->check_all_crl)
		X509_STORE_set_flags(store, X509_V_FLAG_CRL_CHECK_ALL);
#endif
	return store;
}

#if OPENSSL_VERSION_NUMBER >= 0x0090800fL
#ifndef OPENSSL_NO_ECDH
static int set_ecdh_curve(SSL_CTX *ctx, char const *ecdh_curve, bool disable_single_dh_use)
{
	int      nid;
	EC_KEY  *ecdh;

	if (!ecdh_curve || !*ecdh_curve) return 0;

	nid = OBJ_sn2nid(ecdh_curve);
	if (!nid) {
		ERROR(LOG_PREFIX ": Unknown ecdh_curve \"%s\"", ecdh_curve);
		return -1;
	}

	ecdh = EC_KEY_new_by_curve_name(nid);
	if (!ecdh) {
		ERROR(LOG_PREFIX ": Unable to create new curve \"%s\"", ecdh_curve);
		return -1;
	}

	SSL_CTX_set_tmp_ecdh(ctx, ecdh);

	if (!disable_single_dh_use) {
		SSL_CTX_set_options(ctx, SSL_OP_SINGLE_ECDH_USE);
	}

	EC_KEY_free(ecdh);

	return 0;
}
#endif
#endif

/** Add all the default ciphers and message digests reate our context.
 *
 * This should be called exactly once from main, before reading the main config
 * or initialising any modules.
 */
int tls_global_init(bool spawn_flag, bool check)
{
	SSL_load_error_strings();	/* readable error messages (examples show call before library_init) */
	SSL_library_init();		/* initialize library */
	OpenSSL_add_all_algorithms();	/* required for SHA2 in OpenSSL < 0.9.8o and 1.0.0.a */
	CONF_modules_load_file(NULL, NULL, 0);

	/*
	 *	Initialize the index for the certificates.
	 */
	fr_tls_ex_index_certs = SSL_SESSION_get_ex_new_index(0, NULL, NULL, NULL, NULL);

	/*
	 *	If we're linking with OpenSSL too, then we need
	 *	to set up the mutexes and enable the thread callbacks.
	 *
	 *	'check' and not 'check_config' because it's a global,
	 *	and we don't want to have tls.c depend on globals.
	 */
	if (spawn_flag && !check && (tls_mutexes_init() < 0)) {
		ERROR("FATAL: Failed to set up SSL mutexes");
		return -1;
	}

	return 0;
}

#ifdef ENABLE_OPENSSL_VERSION_CHECK
/** Check for vulnerable versions of libssl
 *
 * @param acknowledged The highest CVE number a user has confirmed is not present in the system's libssl.
 * @return 0 if the CVE specified by the user matches the most recent CVE we have, else -1.
 */
int tls_global_version_check(char const *acknowledged)
{
	uint64_t v;
	bool bad = false;
	size_t i;

	if (strcmp(acknowledged, "yes") == 0) return 0;

	/* Check for bad versions */
	v = (uint64_t) SSLeay();

	for (i = 0; i < (sizeof(libssl_defects) / sizeof(*libssl_defects)); i++) {
		libssl_defect_t *defect = &libssl_defects[i];

		if ((v >= defect->low) && (v <= defect->high)) {
			/*
			 *	If the CVE is acknowledged, allow it.
			 */
			if (!bad && (strcmp(acknowledged, defect->id) == 0)) return 0;

			ERROR("Refusing to start with libssl version %s (in range %s)",
			      ssl_version(), ssl_version_range(defect->low, defect->high));
			ERROR("Security advisory %s (%s)", defect->id, defect->name);
			ERROR("%s", defect->comment);

			/*
			 *	Only warn about the first one...
			 */
			if (!bad) {
				INFO("Once you have verified libssl has been correctly patched, "
				     "set security.allow_vulnerable_openssl = '%s'", defect->id);

				bad = true;
			}
		}
	}

	if (bad) return -1;

	return 0;
}
#endif

/** Free any memory alloced by libssl
 *
 */
void tls_global_cleanup(void)
{
#if OPENSSL_VERSION_NUMBER < 0x10000000L
	ERR_remove_state(0);
#elif OPENSSL_VERSION_NUMBER < 0x10100000L || defined(LIBRESSL_VERSION_NUMBER)
	ERR_remove_thread_state(NULL);
#endif
#ifndef OPENSSL_NO_ENGINE
	ENGINE_cleanup();
#endif
	CONF_modules_unload(1);
	ERR_free_strings();
	EVP_cleanup();
	CRYPTO_cleanup_all_ex_data();
}


/*
 *	Map version strings to OpenSSL macros.
 */
static const FR_NAME_NUMBER version2int[] = {
	{ "1.0",    TLS1_VERSION },
#ifdef TLS1_1_VERSION
	{ "1.1",    TLS1_1_VERSION },
#endif
#ifdef TLS1_2_VERSION
	{ "1.2",    TLS1_2_VERSION },
#endif
#ifdef TLS1_3_VERSION
	{ "1.3",    TLS1_3_VERSION },
#endif
#ifdef TLS1_4_VERSION
	{ "1.4",    TLS1_4_VERSION },
#endif
	{ NULL, 0 }
};

#if OPENSSL_VERSION_NUMBER >= 0x10100000L
#ifdef TLS1_3_VERSION
#define CHECK_FOR_PSK_CERTS (1)
#endif
#endif

/** Create SSL context
 *
 * - Load the trusted CAs
 * - Load the Private key & the certificate
 * - Set the Context options & Verify options
 */
SSL_CTX *tls_init_ctx(fr_tls_server_conf_t *conf, int client)
{
	SSL_CTX		*ctx;
	X509_STORE	*certstore;
	int		verify_mode = SSL_VERIFY_NONE;
	int		ctx_options = 0;
	int		ctx_tls_versions = 0;
	int		type;
#ifdef CHECK_FOR_PSK_CERTS
	bool		psk_and_certs = false;
#endif
	bool		insecure_tls_version = false;

	/*
	 *	SHA256 is in all versions of OpenSSL, but isn't
	 *	initialized by default.  It's needed for WiMAX
	 *	certificates.
	 */
#ifdef HAVE_OPENSSL_EVP_SHA256
	EVP_add_digest(EVP_sha256());
#endif

	ctx = SSL_CTX_new(SSLv23_method()); /* which is really "all known SSL / TLS methods".  Idiots. */
	if (!ctx) {
		tls_error_log(NULL, "Failed creating TLS context");
		return NULL;
	}

	/*
	 * Save the config on the context so that callbacks which
	 * only get SSL_CTX* e.g. session persistence, can get it
	 */
	SSL_CTX_set_app_data(ctx, conf);

	/*
	 * Identify the type of certificates that needs to be loaded
	 */
	if (conf->file_type) {
		type = SSL_FILETYPE_PEM;
	} else {
		type = SSL_FILETYPE_ASN1;
	}

	/*
	 * Set the password to load private key
	 */
	if (conf->private_key_password) {
#ifdef __APPLE__
		/*
		 * We don't want to put the private key password in eap.conf, so  check
		 * for our special string which indicates we should get the password
		 * programmatically.
		 */
		char const* special_string = "Apple:UseCertAdmin";
		if (strncmp(conf->private_key_password, special_string, strlen(special_string)) == 0) {
			char cmd[256];
			char *password;
			long const max_password_len = 128;
			snprintf(cmd, sizeof(cmd) - 1, "/usr/sbin/certadmin --get-private-key-passphrase \"%s\"",
				 conf->private_key_file);

			DEBUG2(LOG_PREFIX ":  Getting private key passphrase using command \"%s\"", cmd);

			FILE* cmd_pipe = popen(cmd, "r");
			if (!cmd_pipe) {
				ERROR(LOG_PREFIX ": %s command failed: Unable to get private_key_password", cmd);
				ERROR(LOG_PREFIX ": Error reading private_key_file %s", conf->private_key_file);
				return NULL;
			}

			rad_const_free(conf->private_key_password);
			password = talloc_array(conf, char, max_password_len);
			if (!password) {
				ERROR(LOG_PREFIX ": Can't allocate space for private_key_password");
				ERROR(LOG_PREFIX ": Error reading private_key_file %s", conf->private_key_file);
				pclose(cmd_pipe);
				return NULL;
			}

			fgets(password, max_password_len, cmd_pipe);
			pclose(cmd_pipe);

			/* Get rid of newline at end of password. */
			password[strlen(password) - 1] = '\0';

			DEBUG3(LOG_PREFIX ": Password from command = \"%s\"", password);
			conf->private_key_password = password;
		}
#endif

		{
			char *password;

			memcpy(&password, &conf->private_key_password, sizeof(password));
			SSL_CTX_set_default_passwd_cb_userdata(ctx, password);
			SSL_CTX_set_default_passwd_cb(ctx, cbtls_password);
		}
	}

#ifdef PSK_MAX_IDENTITY_LEN
	/*
	 *	A dynamic query exists.  There MUST NOT be a
	 *	statically configured identity and password.
	 */
	if (conf->psk_query) {
		if (!*conf->psk_query) {
			ERROR(LOG_PREFIX ": Invalid PSK Configuration: psk_query cannot be empty");
			return NULL;
		}

		if (conf->psk_identity && *conf->psk_identity) {
			ERROR(LOG_PREFIX ": Invalid PSK Configuration: psk_identity and psk_query cannot be used at the same time.");
			return NULL;
		}

		if (conf->psk_password && *conf->psk_password) {
			ERROR(LOG_PREFIX ": Invalid PSK Configuration: psk_password and psk_query cannot be used at the same time.");
			return NULL;
		}

		if (client) {
			ERROR(LOG_PREFIX ": Invalid PSK Configuration: psk_query cannot be used for outgoing connections");
			return NULL;
		}

		/*
		 *	Now check that if PSK is being used, that the config is valid.
		 */
	} else if (conf->psk_identity) {
		if (!*conf->psk_identity) {
			ERROR(LOG_PREFIX ": Invalid PSK Configuration: psk_identity is empty");
			return NULL;
		}


		if (!conf->psk_password || !*conf->psk_password) {
			ERROR(LOG_PREFIX ": Invalid PSK Configuration: psk_identity is set, but there is no psk_password");
			return NULL;
		}

	} else if (conf->psk_password) {
		ERROR(LOG_PREFIX ": Invalid PSK Configuration: psk_password is set, but there is no psk_identity");
		return NULL;
	}

	/*
	 *	Set the server PSK callback if necessary.
	 */
	if (!client && (conf->psk_identity || conf->psk_query)) {
		SSL_CTX_set_psk_server_callback(ctx, psk_server_callback);
	}

	/*
	 *	Do more sanity checking if we have a PSK identity.  We
	 *	check the password, and convert it to it's final form.
	 */
	if (conf->psk_identity) {
		size_t psk_len, hex_len;
		uint8_t buffer[PSK_MAX_PSK_LEN];

		if (client) {
			SSL_CTX_set_psk_client_callback(ctx,
							psk_client_callback);
		}

		if (!conf->psk_password || !*conf->psk_password) {
			ERROR(LOG_PREFIX ": psk_hexphrase cannot be empty");
			return NULL;
		}

		psk_len = strlen(conf->psk_password);
		if (strlen(conf->psk_password) > (2 * PSK_MAX_PSK_LEN)) {
			ERROR(LOG_PREFIX ": psk_hexphrase is too long (max %d)", PSK_MAX_PSK_LEN);
			return NULL;
		}

		/*
		 *	Check the password now, so that we don't have
		 *	errors at run-time.
		 */
		hex_len = fr_hex2bin(buffer, sizeof(buffer), conf->psk_password, psk_len);
		if (psk_len != (2 * hex_len)) {
			ERROR(LOG_PREFIX ": psk_hexphrase is not all hex");
			return NULL;
		}

#ifdef CHECK_FOR_PSK_CERTS
		/*
		 *	RFC 8446 says:
		 *
		 *	When authenticating via a certificate, the server will send the
     		 *	Certificate (Section 4.4.2) and CertificateVerify (Section 4.4.3)
		 *	messages.  In TLS 1.3 as defined by this document, either a PSK or
		 *	a certificate is always used, but not both.  Future documents may
		 *	define how to use them together.
		 */
		if (((conf->psk_identity || conf->psk_password || conf->psk_query)) &&
		    (conf->certificate_file || conf->private_key_password || conf->private_key_file)) {
			psk_and_certs = true;
		}
#endif

		goto post_ca;
	}
#else
	(void) client;	/* -Wunused */
#endif

	/*
	 *	Load our keys and certificates
	 *
	 *	If certificates are of type PEM then we can make use
	 *	of cert chain authentication using openssl api call
	 *	SSL_CTX_use_certificate_chain_file.  Please see how
	 *	the cert chain needs to be given in PEM from
	 *	openSSL.org
	 */
	if (!conf->certificate_file) goto load_ca;

	if (type == SSL_FILETYPE_PEM) {
		if (!(SSL_CTX_use_certificate_chain_file(ctx, conf->certificate_file))) {
			tls_error_log(NULL, "Failed reading certificate file \"%s\"",
				      conf->certificate_file);
			return NULL;
		}

	} else if (!(SSL_CTX_use_certificate_file(ctx, conf->certificate_file, type))) {
		tls_error_log(NULL, "Failed reading certificate file \"%s\"",
			      conf->certificate_file);
		return NULL;
	}

load_ca:
	/*
	 * Load the CAs we trust and configure CRL checks if needed
	 */
#if defined(X509_V_FLAG_PARTIAL_CHAIN)
	X509_STORE_set_flags(SSL_CTX_get_cert_store(ctx), X509_V_FLAG_PARTIAL_CHAIN);
#endif
	if (conf->ca_file || conf->ca_path) {
		if ((certstore = fr_init_x509_store(conf)) == NULL ) return NULL;
		SSL_CTX_set_cert_store(ctx, certstore);
	}

	if (conf->ca_file && *conf->ca_file) SSL_CTX_set_client_CA_list(ctx, SSL_load_client_CA_file(conf->ca_file));

	conf->ca_path_last_reload = time(NULL);
	conf->old_x509_store = NULL;

	/*
	 * Disable reloading of cert store if we're not using CA path
	 */
	if (!conf->ca_path) conf->ca_path_reload_interval = 0;

	if (conf->ca_path_reload_interval > 0 && conf->ca_path_reload_interval < 300) {
		DEBUG2("ca_path_reload_interval is set too low, reset it to 300");
		conf->ca_path_reload_interval = 300;
	}


	/* Load private key */
	if (conf->private_key_file) {
		if (!(SSL_CTX_use_PrivateKey_file(ctx, conf->private_key_file, type))) {
			tls_error_log(NULL, "Failed reading private key file \"%s\"",
				      conf->private_key_file);
			return NULL;
		}

		/*
		 * Check if the loaded private key is the right one
		 */
		if (!SSL_CTX_check_private_key(ctx)) {
			ERROR(LOG_PREFIX ": Private key does not match the certificate public key");
			return NULL;
		}
	}

#ifdef PSK_MAX_IDENTITY_LEN
post_ca:
#endif

	/*
	 *	We never want SSLv2 or SSLv3.
	 */
	ctx_options |= SSL_OP_NO_SSLv2;
	ctx_options |= SSL_OP_NO_SSLv3;

	/*
	 *	If set then dummy Change Cipher Spec (CCS) messages are sent in
	 *	TLSv1.3. This has the effect of making TLSv1.3 look more like TLSv1.2
	 *	so that middleboxes that do not understand TLSv1.3 will not drop
	 *	the connection. This isn't needed for EAP-TLS, so we disable it.
	 *
	 *	EAP (hopefully) does not have middlebox deployments
	 */
#ifdef SSL_OP_ENABLE_MIDDLEBOX_COMPAT
	ctx_options &= ~SSL_OP_ENABLE_MIDDLEBOX_COMPAT;
#endif

	/*
	 *	SSL_CTX_set_(min|max)_proto_version was included in OpenSSL 1.1.0
	 *
	 *	This version already defines macros for TLS1_2_VERSION and
	 *	below, so we don't need to check for them explicitly.
	 *
	 *	TLS1_3_VERSION is available in OpenSSL 1.1.1.
	 *
	 *	TLS1_4_VERSION in speculative.
	 */
	{
		int min_version = 0;
		int max_version = 0;

		/*
		 *	Get the max version.
		 */
		if (conf->tls_max_version && *conf->tls_max_version) {
			max_version = fr_str2int(version2int, conf->tls_max_version, 0);
			if (!max_version) {
				ERROR("Invalid value for tls_max_version '%s'", conf->tls_max_version);
				return NULL;
			}
		} else {
			/*
			 *	Pick the maximum one we know about.
			 */
#ifdef TLS1_4_VERSION
			max_version = TLS1_3_VERSION; /* NOT a typo! EAP methods for TLS 1.4 are NOT finished */
#elif defined(TLS1_3_VERSION)
			max_version = TLS1_3_VERSION;
#elif defined(TLS1_2_VERSION)
			max_version = TLS1_2_VERSION;
#elif defined(TLS1_1_VERSION)
			max_version = TLS1_1_VERSION;
#else
			max_version = TLS1_VERSION;
#endif
		}

		/*
		 *	Set these for the rest of the code.
		 */
#ifdef TLS1_2_VERSION
		if (max_version < TLS1_2_VERSION) {
			conf->disable_tlsv1_2 = true;
		}
#endif
#ifdef TLS1_1_VERSION
		if (max_version < TLS1_1_VERSION) {
			conf->disable_tlsv1_1 = true;
		}
#endif

		/*
		 *	Get the min version.
		 */
		if (conf->tls_min_version && *conf->tls_min_version) {
			min_version = fr_str2int(version2int, conf->tls_min_version, 0);
			if (!min_version) {
				ERROR("Unknown or unsupported value for tls_min_version '%s'", conf->tls_min_version);
				return NULL;
			}
		} else {
			min_version = TLS1_VERSION;
		}

		/*
		 *	Compare the two.
		 */
		if (min_version > max_version) {
			ERROR("tls_min_version '%s' must be <= tls_max_version '%s'",
			      conf->tls_min_version, conf->tls_max_version);
			return NULL;
		}

#if OPENSSL_VERSION_NUMBER >= 0x10100000L
#ifdef CHECK_FOR_PSK_CERTS
		/*
		 *	Disable TLS 1.3 when using PSKs and certs.
		 *	This doesn't work.
		 *
		 *	It's best to disable the offending
		 *	configuration and warn about it.  The
		 *	alternative is to have the admin wonder why it
		 *	doesn't work.
		 *
		 *	Note that the admin can over-ride this by
		 *	setting "min_version = max_version = 1.3"
		 */
		if (psk_and_certs &&
		    (min_version < TLS1_3_VERSION) && (max_version >= TLS1_3_VERSION)) {
			max_version = TLS1_2_VERSION;
			radlog(L_DBG | L_WARN, "Disabling TLS 1.3 due to PSK and certificates being configured simultaneously.  This is not supported by the standards.");
		}
#endif

		if (!SSL_CTX_set_max_proto_version(ctx, max_version)) {
			ERROR("Failed setting TLS maximum version");
			return NULL;
		}

		if (!SSL_CTX_set_min_proto_version(ctx, min_version)) {
			ERROR("Failed setting TLS minimum version");
			return NULL;
		}

		/*
		 *	No one should be using TLS 1.0 or TLS 1.1 any more
		 */
		if (min_version < TLS1_2_VERSION) insecure_tls_version = true;
#else  /* OpenSSL version < 1.1.0 */

#ifdef SSL_OP_NO_TLSv1
		insecure_tls_version |= (conf->disable_tlsv1 == false);
#endif
#ifdef SSL_OP_NO_TLSv1_1
		insecure_tls_version |= (conf->disable_tlsv1_1 == false);
#endif
#endif	/* OpenSSL version ? 1.1.0 */

		if (rad_debug_lvl && insecure_tls_version) {
			WARN("The configuration allows TLS 1.0 and/or TLS 1.1.  We STRONGLY recommned using only TLS 1.2 for security");
			WARN("Please set: tls_min_version = \"1.2\"");
		}
	}

	/*
	 *	For historical config compatibility, we also allow
	 *	these, but complain if the admin uses them.
	 */
#ifdef SSL_OP_NO_TLSv1
	if (conf->disable_tlsv1) {
		ctx_options |= SSL_OP_NO_TLSv1;
#if OPENSSL_VERSION_NUMBER >= 0x10100000L
		WARN("Please use tls_min_version and tls_max_version instead of disable_tlsv1");
#endif
	}

	ctx_tls_versions |= SSL_OP_NO_TLSv1;
#endif
#ifdef SSL_OP_NO_TLSv1_1
	if (conf->disable_tlsv1_1) {
		ctx_options |= SSL_OP_NO_TLSv1_1;
#if OPENSSL_VERSION_NUMBER >= 0x10100000L
		WARN("Please use tls_min_version and tls_max_version instead of disable_tlsv1_2");
#endif
	}

	ctx_tls_versions |= SSL_OP_NO_TLSv1_1;
#endif
#ifdef SSL_OP_NO_TLSv1_2

	if (conf->disable_tlsv1_2) {
		ctx_options |= SSL_OP_NO_TLSv1_2;
#if OPENSSL_VERSION_NUMBER >= 0x10100000L
		WARN("Please use tls_min_version and tls_max_version instead of disable_tlsv1_2");
#endif
	}

	ctx_tls_versions |= SSL_OP_NO_TLSv1_2;

#endif

	if ((ctx_options & ctx_tls_versions) == ctx_tls_versions) {
		ERROR(LOG_PREFIX ": You have disabled all available TLS versions.  EAP will not work");
		return NULL;
	}

#ifdef SSL_OP_NO_TICKET
	ctx_options |= SSL_OP_NO_TICKET;
#endif

	if (!conf->disable_single_dh_use) {
		/*
		 *	SSL_OP_SINGLE_DH_USE must be used in order to prevent
		 *	small subgroup attacks and forward secrecy. Always
		 *	using SSL_OP_SINGLE_DH_USE has an impact on the
		 *	computer time needed during negotiation, but it is not
		 *	very large.
		 */
		ctx_options |= SSL_OP_SINGLE_DH_USE;
	}

	/*
	 *	SSL_OP_DONT_INSERT_EMPTY_FRAGMENTS to work around issues
	 *	in Windows Vista client.
	 *	http://www.openssl.org/~bodo/tls-cbc.txt
	 *	http://www.nabble.com/(RADIATOR)-Radiator-Version-3.16-released-t2600070.html
	 */
	ctx_options |= SSL_OP_DONT_INSERT_EMPTY_FRAGMENTS;

	if (conf->cipher_server_preference) {
		/*
		 *      SSL_OP_CIPHER_SERVER_PREFERENCE to follow best practice
		 *      of nowday's TLS: do not allow poorly-selected ciphers from
		 *      client to take preference
		 */
		ctx_options |= SSL_OP_CIPHER_SERVER_PREFERENCE;
	}

	SSL_CTX_set_options(ctx, ctx_options);

	/*
	 *	TLS 1.3 introduces the concept of early data (also known as zero
	 *	round trip data or 0-RTT data). Early data allows a client to send
	 *	data to a server in the first round trip of a connection, without
	 *	waiting for the TLS handshake to complete if the client has spoken
	 *	to the same server recently. This doesn't work for EAP, so we
	 *	disable early data.
	 *
	 */
#if OPENSSL_VERSION_NUMBER >= 0x10101000L
	SSL_CTX_set_max_early_data(ctx, 0);
#endif

	/*
	 *	TODO: Set the RSA & DH
	 *	SSL_CTX_set_tmp_rsa_callback(ctx, cbtls_rsa);
	 *	SSL_CTX_set_tmp_dh_callback(ctx, cbtls_dh);
	 */

	/*
	 *	set the message callback to identify the type of
	 *	message.  For every new session, there can be a
	 *	different callback argument.
	 *
	 *	SSL_CTX_set_msg_callback(ctx, cbtls_msg);
	 */

	/*
	 *	Set eliptical curve crypto configuration.
	 */
#if OPENSSL_VERSION_NUMBER >= 0x0090800fL
#ifndef OPENSSL_NO_ECDH
	if (set_ecdh_curve(ctx, conf->ecdh_curve, conf->disable_single_dh_use) < 0) {
		return NULL;
	}
#endif
#endif

	/*
	 *	OpenSSL will automatically create certificate chains,
	 *	unless we tell it to not do that.  The problem is that
	 *	it sometimes gets the chains right from a certificate
	 *	signature view, but wrong from the clients view.
	 */
	if (!conf->auto_chain) {
		SSL_CTX_set_mode(ctx, SSL_MODE_NO_AUTO_CHAIN);
	}

	/* Set Info callback */
	SSL_CTX_set_info_callback(ctx, cbtls_info);

	/*
	 *	Callbacks, etc. for session resumption.
	 */
	if (conf->session_cache_enable) {
		/*
		 *	Cache sessions on disk if requested.
		 */
		if (conf->session_cache_path) {
			SSL_CTX_sess_set_new_cb(ctx, cbtls_new_session);
			SSL_CTX_sess_set_get_cb(ctx, cbtls_get_session);
			SSL_CTX_sess_set_remove_cb(ctx, cbtls_remove_session);
		}

		SSL_CTX_set_quiet_shutdown(ctx, 1);
		if (fr_tls_ex_index_vps < 0)
			fr_tls_ex_index_vps = SSL_SESSION_get_ex_new_index(0, NULL, NULL, NULL, NULL);
	}

<<<<<<< HEAD
=======
	/*
	 *	Check the certificates for revocation.
	 */
#ifdef X509_V_FLAG_CRL_CHECK
	if (conf->check_crl) {
		certstore = SSL_CTX_get_cert_store(ctx);
		if (certstore == NULL) {
			tls_error_log(NULL, "Error reading Certificate Store");
	    		return NULL;
		}
		X509_STORE_set_flags(certstore, X509_V_FLAG_CRL_CHECK);

#ifdef X509_V_FLAG_USE_DELTAS
		/*
		 *	If set, delta CRLs (if present) are used to
		 *	determine certificate status. If not set
		 *	deltas are ignored.
		 *
		 *	So it's safe to always set this flag.
		 */
		X509_STORE_set_flags(certstore, X509_V_FLAG_USE_DELTAS);
#endif

#ifdef X509_V_FLAG_CRL_CHECK_ALL
		if (conf->check_all_crl)
			X509_STORE_set_flags(certstore, X509_V_FLAG_CRL_CHECK_ALL);
#endif
	}
#endif
>>>>>>> 895a1652

	/*
	 *	Set verify modes
	 *	Always verify the peer certificate
	 */
	verify_mode |= SSL_VERIFY_PEER;
	verify_mode |= SSL_VERIFY_FAIL_IF_NO_PEER_CERT;
	verify_mode |= SSL_VERIFY_CLIENT_ONCE;
	SSL_CTX_set_verify(ctx, verify_mode, cbtls_verify);

	if (conf->verify_depth) {
		SSL_CTX_set_verify_depth(ctx, conf->verify_depth);
	}

#ifndef LIBRESSL_VERSION_NUMBER
	/* Load randomness */
	if (conf->random_file) {
		if (!(RAND_load_file(conf->random_file, 1024*10))) {
			tls_error_log(NULL, "Failed loading randomness");
			return NULL;
		}
	}
#endif

	/*
	 * Set the cipher list if we were told to
	 */
	if (conf->cipher_list) {
		if (!SSL_CTX_set_cipher_list(ctx, conf->cipher_list)) {
			tls_error_log(NULL, "Failed setting cipher list");
			return NULL;
		}
	}

	/*
	 *	Setup session caching
	 */
	if (conf->session_cache_enable) {
		/*
		 *	Create a unique context Id per EAP-TLS configuration.
		 */
		if (conf->session_id_name) {
			snprintf(conf->session_context_id, sizeof(conf->session_context_id),
				 "FR eap %s", conf->session_id_name);
		} else {
			snprintf(conf->session_context_id, sizeof(conf->session_context_id),
				 "FR eap %p", conf);
		}

		/*
		 *	Cache it, DON'T auto-clear it, and disable the internal OpenSSL session cache.
		 */
		SSL_CTX_set_session_cache_mode(ctx, SSL_SESS_CACHE_SERVER | SSL_SESS_CACHE_NO_AUTO_CLEAR | SSL_SESS_CACHE_NO_INTERNAL);

		SSL_CTX_set_session_id_context(ctx,
					       (unsigned char *) conf->session_context_id,
					       (unsigned int) strlen(conf->session_context_id));

		/*
		 *	Our timeout is in hours, this is in seconds.
		 */
		SSL_CTX_set_timeout(ctx, conf->session_timeout * 3600);

		/*
		 *	Set the maximum number of entries in the
		 *	session cache.
		 */
		SSL_CTX_sess_set_cache_size(ctx, conf->session_cache_size);

#if OPENSSL_VERSION_NUMBER >= 0x10101000L && !defined(LIBRESSL_VERSION_NUMBER)
		SSL_CTX_set_num_tickets(ctx, 1);
#endif

	} else {
		SSL_CTX_set_session_cache_mode(ctx, SSL_SESS_CACHE_OFF);

#if OPENSSL_VERSION_NUMBER >= 0x10101000L && !defined(LIBRESSL_VERSION_NUMBER)
		/*
		 *	This controls the number of stateful or stateless tickets
		 *	generated with TLS 1.3.  In OpenSSL 1.1.1 it's also
		 *	required to disable sending session tickets,
		 *	SSL_SESS_CACHE_OFF is not good enough.
		 */
		SSL_CTX_set_num_tickets(ctx, 0);
#endif
	}

	return ctx;
}


/*
 *	Free TLS client/server config
 *	Should not be called outside this code, as a callback is
 *	added to automatically free the data when the CONF_SECTION
 *	is freed.
 */
static int _tls_server_conf_free(fr_tls_server_conf_t *conf)
{
	if (conf->ctx) SSL_CTX_free(conf->ctx);

	if (conf->cache_ht) fr_hash_table_free(conf->cache_ht);

	pthread_mutex_destroy(&conf->mutex);

#ifdef HAVE_OPENSSL_OCSP_H
	if (conf->ocsp_store) X509_STORE_free(conf->ocsp_store);
	conf->ocsp_store = NULL;
#endif

#ifndef NDEBUG
	memset(conf, 0, sizeof(*conf));
#endif
	return 0;
}

fr_tls_server_conf_t *tls_server_conf_alloc(TALLOC_CTX *ctx)
{
	fr_tls_server_conf_t *conf;

	conf = talloc_zero(ctx, fr_tls_server_conf_t);
	if (!conf) {
		ERROR(LOG_PREFIX ": Out of memory");
		return NULL;
	}

	talloc_set_destructor(conf, _tls_server_conf_free);

	return conf;
}

static uint32_t store_hash(void const *data)
{
	DICT_ATTR const *da = data;
	return fr_hash(&da, sizeof(da));
}

static int store_cmp(void const *a, void const *b)
{
	DICT_ATTR const *one = a;
	DICT_ATTR const *two = b;

	return one - two;
}

fr_tls_server_conf_t *tls_server_conf_parse(CONF_SECTION *cs)
{
	fr_tls_server_conf_t *conf;

	/*
	 *	If cs has already been parsed there should be a cached copy
	 *	of conf already stored, so just return that.
	 */
	conf = cf_data_find(cs, "tls-conf");
	if (conf) {
		DEBUG(LOG_PREFIX ": Using cached TLS configuration from previous invocation");
		return conf;
	}

	conf = tls_server_conf_alloc(cs);

	if (cf_section_parse(cs, conf, tls_server_config) < 0) {
	error:
		talloc_free(conf);
		return NULL;
	}

	/*
	 *	Save people from their own stupidity.
	 */
	if (conf->fragment_size < 100) conf->fragment_size = 100;

	/*
	 *	Only check for certificate things if we don't have a
	 *	PSK query.
	 */
#ifdef PSK_MAX_IDENTITY_LEN
	if (conf->psk_identity) {
		if (conf->private_key_file) {
			WARN(LOG_PREFIX ": Ignoring private key file due to psk_identity being used");
		}

		if (conf->certificate_file) {
			WARN(LOG_PREFIX ": Ignoring certificate file due to psk_identity being used");
		}

	} else
#endif
	{
		if (!conf->private_key_file) {
			ERROR(LOG_PREFIX ": TLS Server requires a private key file");
			goto error;
		}

		if (!conf->certificate_file) {
			ERROR(LOG_PREFIX ": TLS Server requires a certificate file");
			goto error;
		}
	}

	/*
	 *	Initialize configuration mutex
	 */
	 pthread_mutex_init(&conf->mutex, NULL);

	/*
	 *	Initialize TLS
	 */
	conf->ctx = tls_init_ctx(conf, 0);
	if (conf->ctx == NULL) {
		goto error;
	}

	if (conf->session_cache_enable) {
		CONF_SECTION	*subcs;
		CONF_ITEM	*ci;

		subcs = cf_section_sub_find(cs, "cache");
		if (!subcs) goto skip_list;
		subcs = cf_section_sub_find(subcs, "store");
		if (!subcs) goto skip_list;

		/*
		 *	Largely taken from rlm_detail for laziness.
		 */
		conf->cache_ht = fr_hash_table_create(store_hash, store_cmp, NULL);

		for (ci = cf_item_find_next(subcs, NULL);
		     ci != NULL;
		     ci = cf_item_find_next(subcs, ci)) {
			char const	*attr;
			DICT_ATTR const	*da;

			if (!cf_item_is_pair(ci)) continue;

			attr = cf_pair_attr(cf_item_to_pair(ci));
			if (!attr) continue; /* pair-anoia */

			da = dict_attrbyname(attr);
			if (!da) {
				ERROR(LOG_PREFIX ": TLS Server requires a certificate file");
				goto error;
			}

			/*
			 *	Be kind to minor mistakes.
			 */
			if (fr_hash_table_finddata(conf->cache_ht, da)) {
				WARN(LOG_PREFIX ": Ignoring duplicate entry '%s'", attr);
				continue;
			}


			if (!fr_hash_table_insert(conf->cache_ht, da)) {
				ERROR(LOG_PREFIX ": Failed inserting '%s' into cache list", attr);
				goto error;
			}
		}

		/*
		 *	If we didn't suppress anything, delete the hash table.
		 */
		if (fr_hash_table_num_elements(conf->cache_ht) == 0) {
			fr_hash_table_free(conf->cache_ht);
			conf->cache_ht = NULL;
		}
	}

skip_list:

#ifdef HAVE_OPENSSL_OCSP_H
	/*
	 * 	Initialize OCSP Revocation Store
	 */
	if (conf->ocsp_enable) {
		conf->ocsp_store = fr_init_x509_store(conf);
		if (conf->ocsp_store == NULL) goto error;
	}
#endif /*HAVE_OPENSSL_OCSP_H*/
	{
		char *dh_file;

		memcpy(&dh_file, &conf->dh_file, sizeof(dh_file));
		if (load_dh_params(conf->ctx, dh_file) < 0) {
			goto error;
		}
	}

	if (conf->verify_tmp_dir) {
		if (chmod(conf->verify_tmp_dir, S_IRWXU) < 0) {
			ERROR(LOG_PREFIX ": Failed changing permissions on %s: %s",
			      conf->verify_tmp_dir, fr_syserror(errno));
			goto error;
		}
	}

	if (conf->verify_client_cert_cmd && !conf->verify_tmp_dir) {
		ERROR(LOG_PREFIX ": You MUST set the verify directory in order to use verify_client_cmd");
		goto error;
	}

#ifdef SSL_OP_NO_TLSv1_2
	/*
	 *	OpenSSL 1.0.1f and 1.0.1g get the MS-MPPE keys wrong.
	 */
#if (OPENSSL_VERSION_NUMBER >= 0x10010060L) && (OPENSSL_VERSION_NUMBER < 0x10010060L)
	conf->disable_tlsv1_2 = true;
	WARN(LOG_PREFIX ": Disabling TLSv1.2 due to OpenSSL bugs");
#endif
#endif

	/*
	 *	Cache conf in cs in case we're asked to parse this again.
	 */
	cf_data_add(cs, "tls-conf", conf, NULL);

	return conf;
}

fr_tls_server_conf_t *tls_client_conf_parse(CONF_SECTION *cs)
{
	fr_tls_server_conf_t *conf;

	conf = cf_data_find(cs, "tls-conf");
	if (conf) {
		DEBUG2(LOG_PREFIX ": Using cached TLS configuration from previous invocation");
		return conf;
	}

	conf = tls_server_conf_alloc(cs);

	if (cf_section_parse(cs, conf, tls_client_config) < 0) {
	error:
		talloc_free(conf);
		return NULL;
	}

	/*
	 *	Save people from their own stupidity.
	 */
	if (conf->fragment_size < 100) conf->fragment_size = 100;

	/*
	 *	Initialize TLS
	 */
	conf->ctx = tls_init_ctx(conf, 1);
	if (conf->ctx == NULL) {
		goto error;
	}

	{
		char *dh_file;

		memcpy(&dh_file, &conf->dh_file, sizeof(dh_file));
		if (load_dh_params(conf->ctx, dh_file) < 0) {
			goto error;
		}
	}

	cf_data_add(cs, "tls-conf", conf, NULL);

	return conf;
}


int tls_success(tls_session_t *ssn, REQUEST *request)
{
	VALUE_PAIR *vp, *vps = NULL;
	fr_tls_server_conf_t *conf;
	TALLOC_CTX *talloc_ctx;

	conf = (fr_tls_server_conf_t *)SSL_get_ex_data(ssn->ssl, FR_TLS_EX_INDEX_CONF);
	rad_assert(conf != NULL);

	talloc_ctx = SSL_get_ex_data(ssn->ssl, FR_TLS_EX_INDEX_TALLOC);

	/*
	 *	If there's no session resumption, delete the entry
	 *	from the cache.  This means either it's disabled
	 *	globally for this SSL context, OR we were told to
	 *	disable it for this user.
	 *
	 *	This also means you can't turn it on just for one
	 *	user.
	 */
	if ((!ssn->allow_session_resumption) ||
	    (((vp = fr_pair_find_by_num(request->config, PW_ALLOW_SESSION_RESUMPTION, 0, TAG_ANY)) != NULL) &&
	     (vp->vp_integer == 0))) {
		SSL_CTX_remove_session(ssn->ctx,
				       ssn->ssl_session);
		ssn->allow_session_resumption = false;

		/*
		 *	If we're in a resumed session and it's
		 *	not allowed,
		 */
		if (SSL_session_reused(ssn->ssl)) {
			RDEBUG("Forcibly stopping session resumption as it is not allowed");
			return -1;
		}

	/*
	 *	Else resumption IS allowed, so we store the
	 *	user data in the cache.
	 */
	} else if (!SSL_session_reused(ssn->ssl)) {
		VALUE_PAIR **certs;
		char buffer[2 * MAX_SESSION_SIZE + 1];

		tls_session_id(ssn->ssl_session, buffer, MAX_SESSION_SIZE);

		vp = fr_pair_list_copy_by_num(talloc_ctx, request->reply->vps, PW_USER_NAME, 0, TAG_ANY);
		if (vp) fr_pair_add(&vps, vp);

		vp = fr_pair_list_copy_by_num(talloc_ctx, request->packet->vps, PW_STRIPPED_USER_NAME, 0, TAG_ANY);
		if (vp) fr_pair_add(&vps, vp);

		vp = fr_pair_list_copy_by_num(talloc_ctx, request->packet->vps, PW_STRIPPED_USER_DOMAIN, 0, TAG_ANY);
		if (vp) fr_pair_add(&vps, vp);

		vp = fr_pair_list_copy_by_num(talloc_ctx, request->reply->vps, PW_CHARGEABLE_USER_IDENTITY, 0, TAG_ANY);
		if (vp) fr_pair_add(&vps, vp);

		vp = fr_pair_list_copy_by_num(talloc_ctx, request->reply->vps, PW_CACHED_SESSION_POLICY, 0, TAG_ANY);
		if (vp) fr_pair_add(&vps, vp);

		if (conf->cache_ht) {
			vp_cursor_t cursor;

			/* Write each attribute/value to the log file */
			for (vp = fr_cursor_init(&cursor, &request->reply->vps);
			     vp;
			     vp = fr_cursor_next(&cursor)) {
				VALUE_PAIR *copy;

				if (!fr_hash_table_finddata(conf->cache_ht, vp->da)) {
					continue;
				}

				copy = fr_pair_copy(talloc_ctx, vp);
				if (copy) fr_pair_add(&vps, copy);
			}
		}

		/*
		 *	Hmm... the certs should probably be session data.
		 */
		certs = (VALUE_PAIR **)SSL_get_ex_data(ssn->ssl, fr_tls_ex_index_certs);
		if (certs) {
			/*
			 *	@todo: some go into reply, others into
			 *	request
			 */
			fr_pair_add(&vps, fr_pair_list_copy(talloc_ctx, *certs));

			vp = fr_pair_find_by_num(vps, PW_TLS_CLIENT_CERT_EXPIRATION, 0, TAG_ANY);
			if (vp) {
				time_t expires;

				if (ocsp_asn1time_to_epoch(&expires, vp->vp_strvalue) < 0) {
					RDEBUG2("Failed getting certificate expiration, removing cache entry for session %s", buffer);
					SSL_CTX_remove_session(ssn->ctx, ssn->ssl_session);
					return -1;
				}

				if (expires <= request->timestamp) {
					RDEBUG2("Certificate has expired, removing cache entry for session %s", buffer);
					SSL_CTX_remove_session(ssn->ctx, ssn->ssl_session);
					return -1;
				}

				/*
				 *	Account for Session-Timeout, if it's available.
				 */
				vp = fr_pair_find_by_num(request->reply->vps, PW_SESSION_TIMEOUT, 0, TAG_ANY);
				if (vp) {
					if ((request->timestamp + vp->vp_integer) > expires) {
						vp->vp_integer = expires - request->timestamp;
						RWDEBUG2("Updating Session-Timeout to %u, due to impending certificate expiration",
							 vp->vp_integer);
					}
				}
			}
		}

		if (vps) {
			SSL_SESSION_set_ex_data(ssn->ssl_session, fr_tls_ex_index_vps, vps);
			rdebug_pair_list(L_DBG_LVL_2, request, vps, "  caching ");

			if (conf->session_cache_path) {
				/* write the VPs to the cache file */
				char filename[3 * MAX_SESSION_SIZE + 1], buf[1024];
				FILE *vp_file;

				RDEBUG2("Saving session %s in the disk cache", buffer);

				snprintf(filename, sizeof(filename), "%s%c%s.vps", conf->session_cache_path,
					 FR_DIR_SEP, buffer);
				vp_file = fopen(filename, "w");
				if (vp_file == NULL) {
					RWDEBUG("Could not write session VPs to persistent cache: %s",
						fr_syserror(errno));
				} else {
					VALUE_PAIR *prev = NULL;
					vp_cursor_t cursor;
					/* generate a dummy user-style entry which is easy to read back */
					fprintf(vp_file, "# SSL cached session\n");
					fprintf(vp_file, "%s\n\t", buffer);

					for (vp = fr_cursor_init(&cursor, &vps);
					     vp;
					     vp = fr_cursor_next(&cursor)) {
						/*
						 *	Terminate the previous line.
						 */
						if (prev) fprintf(vp_file, ",\n\t");

						/*
						 *	Write this one.
						 */
						vp_prints(buf, sizeof(buf), vp);
						fputs(buf, vp_file);
						prev = vp;
					}

					/*
					 *	Terminate the final line.
					 */
					fprintf(vp_file, "\n");
					fclose(vp_file);
				}
			} else {
				RDEBUG("Failed to find 'persist_dir' in TLS configuration.  Session will not be cached on disk.");
			}
		} else {
			RDEBUG2("No information to cache: session caching will be disabled for session %s", buffer);
			SSL_CTX_remove_session(ssn->ctx, ssn->ssl_session);
		}

	/*
	 *	Else the session WAS allowed.  Copy the cached reply.
	 */
	} else {
		char buffer[2 * MAX_SESSION_SIZE + 1];

		tls_session_id(ssn->ssl_session, buffer, MAX_SESSION_SIZE);

		/*
		 *	The "restore VPs from OpenSSL cache" code is
		 *	now in eaptls_process()
		 */
		if (conf->session_cache_path) {
			/* "touch" the cached session/vp file */
			char filename[3 * MAX_SESSION_SIZE + 1];

			snprintf(filename, sizeof(filename), "%s%c%s.asn1",
				 conf->session_cache_path, FR_DIR_SEP, buffer);
			utime(filename, NULL);
			snprintf(filename, sizeof(filename), "%s%c%s.vps",
				 conf->session_cache_path, FR_DIR_SEP, buffer);
			utime(filename, NULL);
		}

		/*
		 *	Mark the request as resumed.
		 */
		pair_make_request("EAP-Session-Resumed", "1", T_OP_SET);
		RDEBUG("  &request:EAP-Session-Resumed := 1");
	}

	return 0;
}


void tls_fail(tls_session_t *ssn)
{
	/*
	 *	Force the session to NOT be cached.
	 */
	SSL_CTX_remove_session(ssn->ctx, ssn->ssl_session);
}

fr_tls_status_t tls_application_data(tls_session_t *ssn, REQUEST *request)

{
	int err;
	VALUE_PAIR **certs;

	/*
	 *	Decrypt the complete record.
	 */
	if (ssn->dirty_in.used > 0) {
		err = BIO_write(ssn->into_ssl, ssn->dirty_in.data,
				ssn->dirty_in.used);
		if (err != (int) ssn->dirty_in.used) {
			record_init(&ssn->dirty_in);
			RDEBUG("Failed writing %zd bytes to SSL BIO: %d", ssn->dirty_in.used, err);
			return FR_TLS_FAIL;
		}
	}

	/*
	 *      Clear the dirty buffer now that we are done with it
	 *      and init the clean_out buffer to store decrypted data
	 */
	record_init(&ssn->dirty_in);
	record_init(&ssn->clean_out);

	/*
	 *      Read (and decrypt) the tunneled data from the
	 *      SSL session, and put it into the decrypted
	 *      data buffer.
	 */
	err = SSL_read(ssn->ssl, ssn->clean_out.data, sizeof(ssn->clean_out.data));
	if (err <= 0) {
		int code;

		RDEBUG("SSL_read Error");

		code = SSL_get_error(ssn->ssl, err);
		switch (code) {
		case SSL_ERROR_WANT_READ:
			RDEBUG("Error in fragmentation logic: SSL_WANT_READ");
			return FR_TLS_MORE_FRAGMENTS;

		case SSL_ERROR_WANT_WRITE:
			RDEBUG("Error in fragmentation logic: SSL_WANT_WRITE");
			return FR_TLS_FAIL;

		case SSL_ERROR_NONE:
			RDEBUG2("No application data received.  Assuming handshake is continuing...");
			err = 0;
			break;

		default:
			REDEBUG("Error in fragmentation logic");
			tls_error_io_log(request, ssn, err,
					 "Failed in " STRINGIFY(__FUNCTION__) " (SSL_read)");
			return FR_TLS_FAIL;
		}
	}

	/*
	 *	Passed all checks, successfully decrypted data
	 */
	ssn->clean_out.used = err;

	/*
	 *	Add the certificates to intermediate packets, so that
	 *	the inner tunnel policies can use them.
	 */
	certs = (VALUE_PAIR **)SSL_get_ex_data(ssn->ssl, fr_tls_ex_index_certs);

	if (certs) fr_pair_add(&request->packet->vps, fr_pair_list_copy(request->packet, *certs));

	return FR_TLS_OK;
}


/*
 * Acknowledge received is for one of the following messages sent earlier
 * 1. Handshake completed Message, so now send, EAP-Success
 * 2. Alert Message, now send, EAP-Failure
 * 3. Fragment Message, now send, next Fragment
 */
fr_tls_status_t tls_ack_handler(tls_session_t *ssn, REQUEST *request)
{
	if (ssn == NULL){
		REDEBUG("Unexpected ACK received:  No ongoing SSL session");
		return FR_TLS_INVALID;
	}
	if (!ssn->info.initialized) {
		RDEBUG("No SSL info available.  Waiting for more SSL data");
		return FR_TLS_REQUEST;
	}

	if ((ssn->info.content_type == handshake) && (ssn->info.origin == 0)) {
		REDEBUG("Unexpected ACK received:  We sent no previous messages");
		return FR_TLS_INVALID;
	}

	switch (ssn->info.content_type) {
	case alert:
		RDEBUG2("Peer ACKed our alert");
		return FR_TLS_FAIL;

	case handshake:
		if ((ssn->is_init_finished) && (ssn->dirty_out.used == 0)) {
			RDEBUG2("Peer ACKed our handshake fragment.  handshake is finished");

			/*
			 *	From now on all the content is
			 *	application data set it here as nobody else
			 *	sets it.
			 */
			ssn->info.content_type = application_data;
			return FR_TLS_SUCCESS;
		} /* else more data to send */

		RDEBUG2("Peer ACKed our handshake fragment");
		/* Fragmentation handler, send next fragment */
		return FR_TLS_REQUEST;

	case application_data:
		RDEBUG2("Peer ACKed our application data fragment");
		return FR_TLS_REQUEST;

		/*
		 *	For the rest of the conditions, switch over
		 *	to the default section below.
		 */
	default:
		REDEBUG("Invalid ACK received: %d", ssn->info.content_type);
		return FR_TLS_INVALID;
	}
}
#endif	/* WITH_TLS */
<|MERGE_RESOLUTION|>--- conflicted
+++ resolved
@@ -3485,8 +3485,6 @@
 			fr_tls_ex_index_vps = SSL_SESSION_get_ex_new_index(0, NULL, NULL, NULL, NULL);
 	}
 
-<<<<<<< HEAD
-=======
 	/*
 	 *	Check the certificates for revocation.
 	 */
@@ -3516,7 +3514,6 @@
 #endif
 	}
 #endif
->>>>>>> 895a1652
 
 	/*
 	 *	Set verify modes
