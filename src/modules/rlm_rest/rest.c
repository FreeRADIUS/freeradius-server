--- conflicted
+++ resolved
@@ -887,12 +887,7 @@
 	while (isspace(*p)) p++;
 	if (*p == '\0') return 0;
 
-<<<<<<< HEAD
-	while (((q = strchr(p, '=')) != NULL) &&
-	       (count < REST_BODY_MAX_ATTRS)) {
-=======
 	while (((q = strchr(p, '=')) != NULL) && (count < REST_BODY_MAX_ATTRS)) {
->>>>>>> 0e3dfa35
 		reference = request;
 
 		name = curl_easy_unescape(candle, p, (q - p), &curl_len);
@@ -915,14 +910,8 @@
 			continue;
 		}
 
-<<<<<<< HEAD
-		if (radius_request(&reference, request_name)) {
-			RWDEBUG("Attribute name refers to outer request"
-		       	       " but not in a tunnel, skipping");
-=======
 		if (radius_request(&reference, request_name) < 0) {
 			RWDEBUG("Attribute name refers to outer request but not in a tunnel, skipping");
->>>>>>> 0e3dfa35
 
 			curl_free(name);
 
@@ -989,18 +978,9 @@
 			goto skip;
 		}
 
-<<<<<<< HEAD
-		if (vps) pairadd(vps, vp);
-
-		if (++count == REST_BODY_MAX_ATTRS) {
-			REDEBUG("At maximum attribute limit");
-			return count;
-		}
-=======
 		pairadd(vps, vp);
 
 		count++;
->>>>>>> 0e3dfa35
 
 		skip:
 
