/*
 *   This program is free software; you can redistribute it and/or modify
 *   it under the terms of the GNU General Public License as published by
 *   the Free Software Foundation; either version 2 of the License, or
 *   (at your option) any later version.
 *
 *   This program is distributed in the hope that it will be useful,
 *   but WITHOUT ANY WARRANTY; without even the implied warranty of
 *   MERCHANTABILITY or FITNESS FOR A PARTICULAR PURPOSE.  See the
 *   GNU General Public License for more details.
 *
 *   You should have received a copy of the GNU General Public License
 *   along with this program; if not, write to the Free Software
 *   Foundation, Inc., 51 Franklin St, Fifth Floor, Boston, MA 02110-1301, USA
 */

/**
 * $Id$
 *
 * @file tls/session.c
 * @brief Initialise OpenSSL sessions, and read/write data to/from them.
 *
 * @copyright 2001 hereUare Communications, Inc. (raghud@hereuare.com)
 * @copyright 2003 Alan DeKok (aland@freeradius.org)
 * @copyright 2006-2016 The FreeRADIUS server project
 */
#ifdef WITH_TLS
#define LOG_PREFIX "tls"

#include <freeradius-devel/server/pair.h>
#include <freeradius-devel/server/log.h>

#include <freeradius-devel/util/debug.h>
#include <freeradius-devel/util/base16.h>
#include <freeradius-devel/util/misc.h>
#include <freeradius-devel/util/pair_legacy.h>

#include <freeradius-devel/protocol/freeradius/freeradius.internal.h>

#include <freeradius-devel/unlang/interpret.h>

#include <sys/stat.h>
#include <ctype.h>
#include <fcntl.h>

#include "attrs.h"
#include "base.h"
#include "log.h"

#include <openssl/x509v3.h>
#include <openssl/ssl.h>

static char const *tls_version_str[] = {
	[SSL2_VERSION]				= "SSL 2.0",
	[SSL3_VERSION]				= "SSL 3.0",
	[TLS1_VERSION]				= "TLS 1.0",
#ifdef TLS1_1_VERSION
	[TLS1_1_VERSION]			= "TLS 1.1",
#endif
#ifdef TLS1_2_VERSION
	[TLS1_2_VERSION]			= "TLS 1.2",
#endif
#ifdef TLS1_3_VERSION
	[TLS1_3_VERSION]			= "TLS 1.3",
#endif
#ifdef TLS1_4_VERSION
	[TLS1_4_VERSION]			= "TLS 1.4",
#endif
};

static char const *tls_content_type_str[] = {
	[SSL3_RT_CHANGE_CIPHER_SPEC]		= "change_cipher_spec",
	[SSL3_RT_ALERT]				= "alert",
	[SSL3_RT_HANDSHAKE]			= "handshake",
	[SSL3_RT_APPLICATION_DATA]		= "application_data",
#ifdef SSL3_RT_HEADER
	[SSL3_RT_HEADER]			= "header",
#endif
#ifdef SSL3_RT_INNER_CONTENT_TYPE
	[SSL3_RT_INNER_CONTENT_TYPE]		= "inner_content_type",
#endif
};

static char const *tls_alert_description_str[] = {
	[SSL3_AD_CLOSE_NOTIFY]			= "close_notify",
	[SSL3_AD_UNEXPECTED_MESSAGE]		= "unexpected_message",
	[SSL3_AD_BAD_RECORD_MAC]		= "bad_record_mac",
	[TLS1_AD_DECRYPTION_FAILED]		= "decryption_failed",
	[TLS1_AD_RECORD_OVERFLOW]		= "record_overflow",
	[SSL3_AD_DECOMPRESSION_FAILURE]		= "decompression_failure",
	[SSL3_AD_HANDSHAKE_FAILURE]		= "handshake_failure",
	[SSL3_AD_BAD_CERTIFICATE]		= "bad_certificate",
	[SSL3_AD_UNSUPPORTED_CERTIFICATE]	= "unsupported_certificate",
	[SSL3_AD_CERTIFICATE_REVOKED]		= "certificate_revoked",
	[SSL3_AD_CERTIFICATE_EXPIRED]		= "certificate_expired",
	[SSL3_AD_CERTIFICATE_UNKNOWN]		= "certificate_unknown",
	[SSL3_AD_ILLEGAL_PARAMETER]		= "illegal_parameter",
	[TLS1_AD_UNKNOWN_CA]			= "unknown_ca",
	[TLS1_AD_ACCESS_DENIED]			= "access_denied",
	[TLS1_AD_DECODE_ERROR]			= "decode_error",
	[TLS1_AD_DECRYPT_ERROR]			= "decrypt_error",
	[TLS1_AD_EXPORT_RESTRICTION]		= "export_restriction",
	[TLS1_AD_PROTOCOL_VERSION]		= "protocol_version",
	[TLS1_AD_INSUFFICIENT_SECURITY]		= "insufficient_security",
	[TLS1_AD_INTERNAL_ERROR]		= "internal_error",
	[TLS1_AD_USER_CANCELLED]		= "user_cancelled",
	[TLS1_AD_NO_RENEGOTIATION]		= "no_renegotiation",
#ifdef TLS13_AD_MISSING_EXTENSION
	[TLS13_AD_MISSING_EXTENSION]		= "missing_extension",
#endif
#ifdef TLS13_AD_CERTIFICATE_REQUIRED
	[TLS13_AD_CERTIFICATE_REQUIRED]		= "certificate_required",
#endif
#ifdef TLS1_AD_UNSUPPORTED_EXTENSION
	[TLS1_AD_UNSUPPORTED_EXTENSION]		= "unsupported_extension",
#endif
#ifdef TLS1_AD_CERTIFICATE_UNOBTAINABLE
	[TLS1_AD_CERTIFICATE_UNOBTAINABLE]	= "certificate_unobtainable",
#endif
#ifdef  TLS1_AD_UNRECOGNIZED_NAME
	[TLS1_AD_UNRECOGNIZED_NAME]		= "unrecognised_name",
#endif
#ifdef TLS1_AD_BAD_CERTIFICATE_STATUS_RESPONSE
	[TLS1_AD_BAD_CERTIFICATE_STATUS_RESPONSE] = "bad_certificate_status_response",
#endif
#ifdef TLS1_AD_BAD_CERTIFICATE_HASH_VALUE
	[TLS1_AD_BAD_CERTIFICATE_HASH_VALUE]	= "bad_certificate_hash_value",
#endif
#ifdef TLS1_AD_UNKNOWN_PSK_IDENTITY
	[TLS1_AD_UNKNOWN_PSK_IDENTITY]		= "unknown_psk_identity",
#endif
#ifdef TLS1_AD_NO_APPLICATION_PROTOCOL
	[TLS1_AD_NO_APPLICATION_PROTOCOL]	= "no_application_protocol",
#endif
};

static char const *tls_handshake_type_str[] = {
	[SSL3_MT_HELLO_REQUEST]			= "hello_request",
	[SSL3_MT_CLIENT_HELLO]			= "client_hello",
	[SSL3_MT_SERVER_HELLO]			= "server_hello",
#ifdef SSL3_MT_NEWSESSION_TICKET
	[SSL3_MT_NEWSESSION_TICKET]		= "new_session_ticket",
#endif
#ifdef SSL3_MT_END_OF_EARLY_DATA
	[SSL3_MT_END_OF_EARLY_DATA]		= "end_of_early_data",
#endif
#ifdef SSL3_MT_ENCRYPTED_EXTENSIONS
	[SSL3_MT_ENCRYPTED_EXTENSIONS]		= "encrypted_extensions",
#endif
	[SSL3_MT_CERTIFICATE]			= "certificate",
	[SSL3_MT_SERVER_KEY_EXCHANGE]		= "server_key_exchange",
	[SSL3_MT_CERTIFICATE_REQUEST]		= "certificate_request",
	[SSL3_MT_SERVER_DONE]			= "server_hello_done",
	[SSL3_MT_CERTIFICATE_VERIFY]		= "certificate_verify",
	[SSL3_MT_CLIENT_KEY_EXCHANGE]		= "client_key_exchange",
	[SSL3_MT_FINISHED]			= "finished",
#ifdef SSL3_MT_CERTIFICATE_URL
	[SSL3_MT_CERTIFICATE_URL]		= "certificate_url",
#endif
#ifdef SSL3_MT_CERTIFICATE_STATUS
	[SSL3_MT_CERTIFICATE_STATUS]		= "certificate_status",
#endif
#ifdef SSL3_MT_SUPPLEMENTAL_DATA
	[SSL3_MT_SUPPLEMENTAL_DATA]		= "supplemental_data",
#endif
#ifdef SSL3_MT_KEY_UPDATE
	[SSL3_MT_KEY_UPDATE]			= "key_update",
#endif
#ifdef SSL3_MT_NEXT_PROTO
	[SSL3_MT_NEXT_PROTO]			= "next_proto",
#endif
#ifdef SSL3_MT_MESSAGE_HASH
	[SSL3_MT_MESSAGE_HASH]			= "message_hash",
#endif
#ifdef DTLS1_MT_HELLO_VERIFY_REQUEST
	[DTLS1_MT_HELLO_VERIFY_REQUEST]		= "hello_verify_request",
#endif
#ifdef SSL3_MT_CHANGE_CIPHER_SPEC
	[SSL3_MT_CHANGE_CIPHER_SPEC]		= "change_cipher_spec",
#endif
};

/** Clear a record buffer
 *
 * @param record buffer to clear.
 */
inline static void record_init(fr_tls_record_t *record)
{
	record->used = 0;
}

/** Destroy a record buffer
 *
 * @param record buffer to destroy clear.
 */
inline static void record_close(fr_tls_record_t *record)
{
	record->used = 0;
}

/** Copy data to the intermediate buffer, before we send it somewhere
 *
 * @param[in] record	buffer to write to.
 * @param[in] in	data to write.
 * @param[in] inlen	Length of data to write.
 * @return the amount of data written to the record buffer.
 */
inline static unsigned int record_from_buff(fr_tls_record_t *record, void const *in, unsigned int inlen)
{
	unsigned int added = FR_TLS_MAX_RECORD_SIZE - record->used;

	if (added > inlen) added = inlen;
	if (added == 0) return 0;

	memcpy(record->data + record->used, in, added);
	record->used += added;

	return added;
}

/** Take data from the buffer, and give it to the caller
 *
 * @param[in] record	buffer to read from.
 * @param[out] out	where to write data from record buffer.
 * @param[in] outlen	The length of the output buffer.
 * @return the amount of data written to the output buffer.
 */
inline static unsigned int record_to_buff(fr_tls_record_t *record, void *out, unsigned int outlen)
{
	unsigned int taken = record->used;

	if (taken > outlen) taken = outlen;
	if (taken == 0) return 0;
	if (out) memcpy(out, record->data, taken);

	record->used -= taken;

	/*
	 *	This is pretty bad...
	 */
	if (record->used > 0) memmove(record->data, record->data + taken, record->used);

	return taken;
}

/** Return the static private key password we have configured
 *
 * @param[out] buf	Where to write the password to.
 * @param[in] size	The length of buf.
 * @param[in] rwflag
 *			- 0 if password used for decryption.
 *			- 1 if password used for encryption.
 * @param[in] u	The static password.
 * @return
 *	- 0 on error.
 *	- >0 on success (the length of the password).
 */
int fr_tls_session_password_cb(char *buf, int size, int rwflag UNUSED, void *u)
{
	size_t len;

	/*
	 *	We do this instead of not registering the callback
	 *	to ensure OpenSSL doesn't try and read a password
	 *	from stdin (causes server to block).
	 */
	if (!u) {
		ERROR("Certificate encrypted but no private_key_password configured");
		return 0;
	}

	len = strlcpy(buf, (char *)u, size);
	if (len > (size_t)size) {
		ERROR("Password too long.  Maximum length is %i bytes", size - 1);
		return 0;
	}

	return len;
}

#ifdef PSK_MAX_IDENTITY_LEN
/** Verify the PSK identity contains no reserved chars
 *
 * @param identity to check.
 * @return
 *	- true identity does not contain reserved chars.
 *	- false identity contains reserved chars.
 */
static bool session_psk_identity_is_safe(const char *identity)
{
	char c;

	if (!identity) return true;

	while ((c = *(identity++)) != '\0') {
		if (isalpha((uint8_t) c) || isdigit((uint8_t) c) || isspace((uint8_t) c) ||
		    (c == '@') || (c == '-') || (c == '_') || (c == '.')) {
			continue;
		}

		return false;
	}

	return true;
}

/** Determine the PSK to use for an outgoing connection
 *
 * @param[in] ssl		session.
 * @param[in] identity		The identity of the PSK to search for.
 * @param[out] psk		Where to write the PSK we found (if any).
 * @param[in] max_psk_len	The length of the buffer provided for PSK.
 * @return
 *	- 0 if no PSK matching identity was found.
 *	- >0 if a PSK matching identity was found (the length of bytes written to psk).
 */
unsigned int fr_tls_session_psk_client_cb(SSL *ssl, UNUSED char const *hint,
					  char *identity, unsigned int max_identity_len,
					  unsigned char *psk, unsigned int max_psk_len)
{
	unsigned int psk_len;
	fr_tls_conf_t *conf;

	conf = (fr_tls_conf_t *)SSL_get_ex_data(ssl, FR_TLS_EX_INDEX_CONF);
	if (!conf) return 0;

	psk_len = strlen(conf->psk_password);
	if (psk_len > (2 * max_psk_len)) return 0;

	strlcpy(identity, conf->psk_identity, max_identity_len);

	return fr_base16_decode(NULL,
			  &FR_DBUFF_TMP((uint8_t *)psk, (size_t)max_psk_len),
			  &FR_SBUFF_IN(conf->psk_password, (size_t)psk_len), false);
}

/** Determine the PSK to use for an incoming connection
 *
 * @param[in] ssl		session.
 * @param[in] identity		The identity of the PSK to search for.
 * @param[out] psk		Where to write the PSK we found (if any).
 * @param[in] max_psk_len	The length of the buffer provided for PSK.
 * @return
 *	- 0 if no PSK matching identity was found.
 *	- >0 if a PSK matching identity was found (the length of bytes written to psk).
 */
unsigned int fr_tls_session_psk_server_cb(SSL *ssl, const char *identity,
					  unsigned char *psk, unsigned int max_psk_len)
{
	size_t		psk_len = 0;
	fr_tls_conf_t	*conf;
	request_t	*request;

	conf = (fr_tls_conf_t *)SSL_get_ex_data(ssl, FR_TLS_EX_INDEX_CONF);
	if (!conf) return 0;

	request = fr_tls_session_request(ssl);
	if (request && conf->psk_query) {
		size_t hex_len;
		fr_pair_t *vp;
		char buffer[2 * PSK_MAX_PSK_LEN + 4]; /* allow for too-long keys */

		/*
		 *	The passed identity is weird.  Deny it.
		 */
		if (!session_psk_identity_is_safe(identity)) {
			RWDEBUG("Invalid characters in PSK identity %s", identity);
			return 0;
		}

		MEM(pair_update_request(&vp, attr_tls_psk_identity) >= 0);
		if (fr_pair_value_from_str(vp, identity, strlen(identity), NULL, true) < 0) {
			RPWDEBUG2("Failed parsing TLS PSK Identity");
			talloc_free(vp);
			return 0;
		}

		hex_len = xlat_eval(buffer, sizeof(buffer), request, conf->psk_query, NULL, NULL);
		if (!hex_len) {
			RWDEBUG("PSK expansion returned an empty string.");
			return 0;
		}

		/*
		 *	The returned key is truncated at MORE than
		 *	OpenSSL can handle.  That way we can detect
		 *	the truncation, and complain about it.
		 */
		if (hex_len > (2 * max_psk_len)) {
			RWDEBUG("Returned PSK is too long (%u > %u)", (unsigned int) hex_len, 2 * max_psk_len);
			return 0;
		}

		/*
		 *	Leave the TLS-PSK-Identity in the request, and
		 *	convert the expansion from printable string
		 *	back to hex.
		 */
		return fr_base16_decode(NULL,
				  &FR_DBUFF_TMP((uint8_t *)psk, (size_t)max_psk_len),
				  &FR_SBUFF_IN(buffer, hex_len), false);
	}

	if (!conf->psk_identity) {
		DEBUG("No static PSK identity set.  Rejecting the user");
		return 0;
	}

	/*
	 *	No request_t, or no dynamic query.  Just look for a
	 *	static identity.
	 */
	if (strcmp(identity, conf->psk_identity) != 0) {
		ERROR("Supplied PSK identity %s does not match configuration.  Rejecting.",
		      identity);
		return 0;
	}

	psk_len = strlen(conf->psk_password);
	if (psk_len > (2 * max_psk_len)) return 0;

	return fr_base16_decode(NULL,
			  &FR_DBUFF_TMP((uint8_t *)psk, (size_t)max_psk_len),
			  &FR_SBUFF_IN(conf->psk_password, psk_len), false);
}
#endif /* PSK_MAX_IDENTITY_LEN */

DIAG_OFF(DIAG_UNKNOWN_PRAGMAS)
DIAG_OFF(used-but-marked-unused)	/* Fix spurious warnings for sk_ macros */
/** Record session state changes
 *
 * Called by OpenSSL whenever the session state changes, an alert is received or an error occurs.
 *
 * @param[in] ssl	session.
 * @param[in] where	Which context the callback is being called in.
 *			See https://www.openssl.org/docs/manmaster/man3/SSL_CTX_set_info_callback.html
 *			for additional info.
 * @param[in] ret	0 if an error occurred, or the alert type if an alert was received.
 */
void fr_tls_session_info_cb(SSL const *ssl, int where, int ret)
{
	char const	*role, *state;
	request_t	*request = SSL_get_ex_data(ssl, FR_TLS_EX_INDEX_REQUEST);

	if ((where & ~SSL_ST_MASK) & SSL_ST_CONNECT) {
		role = "Client ";
	} else if (((where & ~SSL_ST_MASK)) & SSL_ST_ACCEPT) {
		role = "Server ";
	} else {
		role = "";
	}

	state = SSL_state_string_long(ssl);
	state = state ? state : "<INVALID>";

	if ((where & SSL_CB_LOOP) || (where & SSL_CB_HANDSHAKE_START) || (where & SSL_CB_HANDSHAKE_DONE)) {
		if (ROPTIONAL_ENABLED(RDEBUG_ENABLED3, DEBUG_ENABLED3)) {
			char const *abbrv = SSL_state_string(ssl);
			size_t len;

			/*
			 *	Trim crappy OpenSSL state strings...
			 */
			len = strlen(abbrv);
			if ((len > 1) && (abbrv[len - 1] == ' ')) len--;

			ROPTIONAL(RDEBUG3, DEBUG3, "Handshake state [%.*s] - %s%s", (int)len, abbrv, role, state);

#ifdef OPENSSL_NO_SSL_TRACE
	        	{
				STACK_OF(SSL_CIPHER) *server_ciphers;
				STACK_OF(SSL_CIPHER) *client_ciphers;

				/*
				 *	After a ClientHello, list all the proposed ciphers
				 *	from the client.
				 *
				 *	Only do this if we don't have SSL_trace() as
				 *	SSL_trace() prints this information and we don't
				 *      want to duplicate it.
				 */
				if (SSL_get_state(ssl) == TLS_ST_SR_CLNT_HELLO &&
				    (client_ciphers = SSL_get_client_ciphers(ssl))) {
					int i;
					int num_ciphers;
					const SSL_CIPHER *this_cipher;

					server_ciphers = SSL_get_ciphers(ssl);
					/*
					 *	These are printed on startup, so not usually
					 *      required.
					 */
					ROPTIONAL(RDEBUG4, DEBUG4, "Our preferred ciphers (by priority)");
					if (ROPTIONAL_ENABLED(RDEBUG_ENABLED4, DEBUG_ENABLED4)) {
						if (request) RINDENT();
						num_ciphers = sk_SSL_CIPHER_num(server_ciphers);
						for (i = 0; i < num_ciphers; i++) {
							this_cipher = sk_SSL_CIPHER_value(server_ciphers, i);
							ROPTIONAL(RDEBUG4, DEBUG4, "[%i] %s", i, SSL_CIPHER_get_name(this_cipher));
						}
						if (request) REXDENT();
					}

					/*
					 *	Print information about the client's
					 *      handshake message.
					 */
					if (ROPTIONAL_ENABLED(RDEBUG_ENABLED3, DEBUG_ENABLED3)) {
						ROPTIONAL(RDEBUG3, DEBUG3, "Client's preferred ciphers (by priority)");
						if (request) RINDENT();
						num_ciphers = sk_SSL_CIPHER_num(client_ciphers);
						for (i = 0; i < num_ciphers; i++) {
							this_cipher = sk_SSL_CIPHER_value(client_ciphers, i);
							ROPTIONAL(RDEBUG3, DEBUG3, "[%i] %s", i, SSL_CIPHER_get_name(this_cipher));
						}
						if (request) REXDENT();
					}
				}
			}
#  endif
		} else {
			ROPTIONAL(RDEBUG2, DEBUG2, "Handshake state - %s%s (%i)", role, state, SSL_get_state(ssl));
		}
		return;
	}

	if (where & SSL_CB_ALERT) {
		if ((ret & 0xff) == SSL_AD_CLOSE_NOTIFY) return;

		/*
		 *	We got an alert...
		 */
		if (where & SSL_CB_READ) {
			fr_pair_t *vp;

			ROPTIONAL(REDEBUG, ERROR, "Client sent %s TLS alert (%i) - %s", SSL_alert_type_string_long(ret),
			          ret & 0xff, SSL_alert_desc_string_long(ret));

			/*
			 *	Offer helpful advice... Should be expanded.
			 */
			switch (ret & 0xff) {
			case TLS1_AD_UNKNOWN_CA:
				REDEBUG("Verify the client has a copy of the server's Certificate "
					"Authority (CA) installed, and trusts that CA");
				break;

			default:
				break;
			}

			MEM(pair_update_request(&vp, attr_tls_client_error_code) >= 0);
			vp->vp_uint8 = ret & 0xff;
			ROPTIONAL(RDEBUG2, DEBUG2, "&TLS-Client-Error-Code := %pV", &vp->data);
		/*
		 *	We're sending the client an alert.
		 */
		} else {
			ROPTIONAL(REDEBUG, ERROR, "Sending client %s TLS alert (%i) - %s",
				  SSL_alert_type_string_long(ret), ret & 0xff, SSL_alert_desc_string_long(ret));

			/*
			 *	Offer helpful advice... Should be expanded.
			 */
			switch (ret & 0xff) {
			case TLS1_AD_PROTOCOL_VERSION:
				ROPTIONAL(REDEBUG, ERROR, "Client requested a TLS protocol version that is not "
					  "enabled or not supported. Upgrade FreeRADIUS + OpenSSL to their latest "
					  "versions and/or adjust 'tls_max_version'/'tls_min_version' if you want "
					  "authentication to succeed");
				break;

			default:
				break;
			}
		}
		return;
	}

	if (where & SSL_CB_EXIT) {
		if (ret == 0) {
			ROPTIONAL(REDEBUG, ERROR, "Handshake exit state %s%s", role, state);
			return;
		}

		if (ret < 0) {
			if (SSL_want_read(ssl)) {
				RDEBUG2("Need more data from client"); /* State same as previous call, don't print */
				return;
			}
			ROPTIONAL(REDEBUG, ERROR, "Handshake exit state %s%s", role, state);
		}
	}
}
DIAG_ON(used-but-marked-unused)
DIAG_ON(DIAG_UNKNOWN_PRAGMAS)

/** Print a message to the request or global log detailing handshake state
 *
 * @param[in] request	The current #request_t.
 * @param[in] tls_session	The current TLS session.
 */
static void session_msg_log(request_t *request, fr_tls_session_t *tls_session, uint8_t const *data, size_t data_len)
{
	char const	*version, *content_type;
	char const	*str_details1 = NULL;
	char const	*str_details2 = NULL;
	char		unknown_version[32];
	char		unknown_content_type[32];
	char		unknown_alert_level[32];
	char		unknown_alert_description[32];
	char		unknown_handshake_type[32];

	/*
	 *	Don't print this out in the normal course of
	 *	operations.
	 */
	if (!RDEBUG_ENABLED2) return;

	if (((size_t)tls_session->info.version >= NUM_ELEMENTS(tls_version_str)) ||
	    !tls_version_str[tls_session->info.version]) {
		snprintf(unknown_version, sizeof(unknown_version), "unknown_tls_version_0x%04x", tls_session->info.version);
		version = unknown_version;
	} else {
		version = tls_version_str[tls_session->info.version];
	}

	/*
	 *	TLS 1.0, 1.1, 1.2 content types are the same as SSLv3
	 */
	if (((size_t)tls_session->info.content_type >= NUM_ELEMENTS(tls_content_type_str)) ||
	    !tls_content_type_str[tls_session->info.content_type]) {
		snprintf(unknown_content_type, sizeof(unknown_content_type),
			 "unknown_content_type_0x%04x", tls_session->info.content_type);
		content_type = unknown_content_type;
	} else {
		content_type = tls_content_type_str[tls_session->info.content_type];
	}

	if (tls_session->info.content_type == SSL3_RT_ALERT) {
		if (tls_session->info.record_len == 2) {
			switch (tls_session->info.alert_level) {
			case SSL3_AL_WARNING:
				str_details1 = "warning";
				break;
			case SSL3_AL_FATAL:
				str_details1 = "fatal";
				break;

			default:
				snprintf(unknown_alert_level, sizeof(unknown_alert_level),
					 "unknown_alert_level_0x%04x", tls_session->info.alert_level);
				str_details1 = unknown_alert_level;
				break;
			}

			if (((size_t)tls_session->info.alert_description >= NUM_ELEMENTS(tls_alert_description_str)) ||
			    !tls_alert_description_str[tls_session->info.alert_description]) {
				snprintf(unknown_alert_description, sizeof(unknown_alert_description),
					 "unknown_alert_0x%04x", tls_session->info.alert_description);
				str_details2 = unknown_alert_description;
			} else {
				str_details2 = tls_alert_description_str[tls_session->info.alert_description];
			}
		} else {
			str_details1 = "unknown_alert_level";
			str_details2 = "unknown_alert";
		}
	}

	if ((size_t)tls_session->info.content_type == SSL3_RT_HANDSHAKE) {
		if (tls_session->info.record_len > 0) {
			/*
			 *	Range guard not needed due to size of array
			 *	and underlying type.
			 */
			if (!tls_handshake_type_str[tls_session->info.handshake_type]) {
				snprintf(unknown_handshake_type, sizeof(unknown_handshake_type),
					 "unknown_handshake_type_0x%02x", tls_session->info.handshake_type);
				str_details1 = unknown_handshake_type;
			} else {
				str_details1 = tls_handshake_type_str[tls_session->info.handshake_type];
			}
		}
	}

	snprintf(tls_session->info.info_description, sizeof(tls_session->info.info_description),
		 "%s %s, %s[length %lu]%s%s%s%s",
		 tls_session->info.origin ? ">>> send" : "<<< recv",
		 version,
		 content_type,
		 (unsigned long)tls_session->info.record_len,
		 str_details1 ? ", " : "",
		 str_details1 ? str_details1 : "",
		 str_details2 ? ", " : "",
		 str_details2 ? str_details2 : "");

	/*
	 *	Print out information about the record and print the
	 *	data at higher debug levels.
	 */
	if (RDEBUG_ENABLED4) {
		RHEXDUMP4(data, data_len, "%s", tls_session->info.info_description);
	} else {
		RDEBUG2("%s", tls_session->info.info_description);
	}
}

/** Record the progression of the TLS handshake
 *
 * This callback is called by OpenSSL whenever a protocol message relating to a handshake is sent
 * or received.
 *
 * This function copies state information from the various arguments into the state->info
 * structure of the #fr_tls_session_t, to allow us to track the progression of the handshake.
 *
 * @param[in] write_p
 *				- 0 when a message has been received.
 *				- 1 when a message has been sent.
 *
 * @param[in] msg_version	The TLS version negotiated, should be one of:
 *				- TLS1_VERSION
 *				- TLS1_1_VERSION
 *				- TLS1_2_VERSION
 *				- TLS1_3_VERSION
 *
 * @param[in] content_type	One of the contentType values defined for TLS:
 *				- SSL3_RT_CHANGE_CIPHER_SPEC (20)
 *				- SSL3_RT_ALERT (21)
 *				- SSL3_RT_HANDSHAKE (22)
 *				- TLS1_RT_HEARTBEAT (24)
 *
 * @param[in] inbuf		The raw protocol message.
 * @param[in] len		Length of the raw protocol message.
 * @param[in] ssl		The SSL session.
 * @param[in] arg		The #fr_tls_session_t holding the SSL session.
 */
void fr_tls_session_msg_cb(int write_p, int msg_version, int content_type,
			   void const *inbuf, size_t len,
			   SSL *ssl, void *arg)
{
	uint8_t const		*buf = inbuf;
	fr_tls_session_t	*tls_session = talloc_get_type_abort(arg, fr_tls_session_t);
	request_t		*request = fr_tls_session_request(tls_session->ssl);

	/*
	 *	Mostly to check for memory corruption...
	 */
	if (!fr_cond_assert(tls_session->ssl = ssl)) {
		ROPTIONAL(REDEBUG, ERROR, "fr_tls_session_t and ssl arg do not match in fr_tls_session_msg_cb");
		tls_session->invalid = true;
		return;
	}

	/*
	 *	As per https://tools.ietf.org/html/rfc7568
	 *
	 *	We explicitly disable SSLv2/v3, hence the asserts.
	 */
#ifdef SSL2_VERSION
	if (!fr_cond_assert(msg_version != SSL2_VERSION)) {
		ROPTIONAL(REDEBUG, ERROR, "Invalid version (SSLv2) in handshake");
		tls_session->invalid = true;
		return;
	}
#endif

#ifdef SSL3_VERSION
	if (!fr_cond_assert(msg_version != SSL3_VERSION)) {
		ROPTIONAL(REDEBUG, ERROR, "Invalid version (SSLv3) in handshake");
		tls_session->invalid = true;
		return;
	}
#endif

	/*
	 *	OpenSSL >= 1.0.2 calls this function with 'pseudo'
	 *	content types.  Which breaks our tracking of
	 *	the SSL Session state.
	 */
	if ((msg_version == 0) && (content_type > UINT8_MAX)) {
		ROPTIONAL(REDEBUG4, DEBUG4, "Ignoring fr_tls_session_msg_cb call with pseudo content type %i, version %i",
		       content_type, msg_version);
		return;
	}

	if ((write_p != 0) && (write_p != 1)) {
		ROPTIONAL(REDEBUG4, DEBUG4, "Ignoring fr_tls_session_msg_cb call with invalid write_p %d", write_p);
		return;
	}

	/*
	 *	0 - received (from peer)
	 *	1 - sending (to peer)
	 */
	tls_session->info.origin = write_p;
	tls_session->info.content_type = content_type;
	tls_session->info.record_len = len;
	tls_session->info.version = msg_version;
	tls_session->info.initialized = true;

	switch (content_type) {
	case SSL3_RT_ALERT:
		tls_session->info.alert_level = buf[0];
		tls_session->info.alert_description = buf[1];
		tls_session->info.handshake_type = 0x00;
		break;

	case SSL3_RT_HANDSHAKE:
		tls_session->info.handshake_type = buf[0];
		tls_session->info.alert_level = 0x00;
		tls_session->info.alert_description = 0x00;
		break;

#ifdef SSL3_RT_HEARTBEAT
	case TLS1_RT_HEARTBEAT:
		uint8_t *p = buf;

		if ((len >= 3) && (p[0] == 1)) {
			size_t payload_len;

			payload_len = fr_nbo_to_uint16(p + 1);
			if ((payload_len + 3) > len) {
				tls_session->invalid = true;
				ROPTIONAL(REDEBUG, ERROR, "OpenSSL Heartbeat attack detected.  Closing connection");
				return;
			}
		}
		break;
#endif
	default:
		break;
	}

	session_msg_log(request, tls_session, (uint8_t const *)inbuf, len);

#ifndef OPENSSL_NO_SSL_TRACE
	if (RDEBUG_ENABLED3) SSL_trace(tls_session->info.origin,
				       tls_session->info.version,
				       tls_session->info.content_type,
				       inbuf, len,
				       ssl,
				       fr_tls_request_log_bio(request, L_DBG, L_DBG_LVL_3));
#endif
}

#if OPENSSL_VERSION_NUMBER >= 0x10101000L && !defined(LIBRESSL_VERSION_NUMBER)
/*
 *  By setting the environment variable SSLKEYLOGFILE to a filename keying
 *  material will be exported that you may use with Wireshark to decode any
 *  TLS flows. Please see the following for more details:
 *
 *	https://gitlab.com/wireshark/wireshark/-/wikis/TLS#tls-decryption
 *
 *  An example logging session is (you should delete the file on each run):
 *
 *	rm -f /tmp/sslkey.log; env SSLKEYLOGFILE=/tmp/sslkey.log freeradius -X | tee /tmp/debug
 *
 *  Note that we rely on the OS to check file permissions.  If the
 *  caller can run radiusd, then they can only write to files which
 *  they own.  If radiusd is running as root, then only root can
 *  change the environment variables for radiusd.
 */
void fr_tls_session_keylog_cb(const SSL *ssl, const char *line)
{
	int fd;
	size_t len;
	const char *filename;
	char buffer[64 + 2*SSL3_RANDOM_SIZE + 2*SSL_MAX_MASTER_KEY_LENGTH];

	/*
	 *	Prefer the environment variable definition to the
	 *	configuration file.  This allows for "one-shot"
	 *	dumping of EAP keys when you know you're not using
	 *	RadSec, and you don't want to edit the configuration.
	 */
	filename = getenv("SSLKEYLOGFILE");
	if (!filename) {
		fr_tls_conf_t *conf;

		conf = (fr_tls_conf_t *)SSL_get_ex_data(ssl, FR_TLS_EX_INDEX_CONF);
		if (!conf || !conf->keylog_file || !*conf->keylog_file) return;

		filename = conf->keylog_file;
	}

	/*
	 *	We write all of the data at once.  This is *generally*
	 *	atomic on most systems.
	 */
	len = strlen(line);
	if ((len + 1) > sizeof(buffer)) {
		DEBUG("SSLKEYLOGFILE buffer not large enough, max %lu, required %lu", sizeof(buffer), len + 1);
		return;
	}

	/*
	 *	Add a \n, which means that in order to write() the
	 *	buffer AND the trailing \n, we have to place both
	 *	strings into the same buffer.
	 */
	memcpy(buffer, line, len);
	buffer[len] = '\n';

	fd = open(filename, O_WRONLY | O_CREAT | O_APPEND, S_IRUSR | S_IWUSR);
	if (fd < 0) {
		DEBUG("Failed to open file %s: %s", filename, strerror(errno));
		return;
	}

	/*
	 *	This should work in most situations.
	 */
	if (write(fd, buffer, len + 1) < 0) {
		DEBUG("Failed to write to file %s: %s", filename, strerror(errno));
	}

	close(fd);
}
#endif

/** Decrypt application data
 *
 * @note Handshake must have completed before this function may be called.
 *
 * Feed data from dirty_in to OpenSSL, and read the clean data into clean_out.
 *
 * @param[in] request		The current #request_t.
 * @param[in] tls_session	The current TLS session.
 * @return
 *	- -1 on error.
 *	- 1 if more fragments are required to fully reassemble the record for decryption.
 *	- 0 if we decrypted a complete record.
 */
int fr_tls_session_recv(request_t *request, fr_tls_session_t *tls_session)
{
	int ret;

	fr_tls_session_request_bind(tls_session->ssl, request);

	if (!SSL_is_init_finished(tls_session->ssl)) {
		REDEBUG("Attempted to read application data before handshake completed");
	error:
		ret = -1;
		goto finish;
	}

	/*
	 *	Decrypt the complete record.
	 */
	if (tls_session->dirty_in.used) {
		ret = BIO_write(tls_session->into_ssl, tls_session->dirty_in.data, tls_session->dirty_in.used);
		if (ret != (int) tls_session->dirty_in.used) {
			record_init(&tls_session->dirty_in);
			REDEBUG("Failed writing %zd bytes to SSL BIO: %d", tls_session->dirty_in.used, ret);
			goto error;
		}

		record_init(&tls_session->dirty_in);
	}

	/*
	 *      Clear the dirty buffer now that we are done with it
	 *      and init the clean_out buffer to store decrypted data
	 */
	record_init(&tls_session->clean_out);

	/*
	 *      Read (and decrypt) the tunneled data from the
	 *      SSL session, and put it into the decrypted
	 *      data buffer.
	 */
	ret = SSL_read(tls_session->ssl, tls_session->clean_out.data, sizeof(tls_session->clean_out.data));
	if (ret < 0) {
		int code;

		code = SSL_get_error(tls_session->ssl, ret);
		switch (code) {
		case SSL_ERROR_WANT_READ:
			RWDEBUG("Peer indicated record was complete, but OpenSSL returned SSL_WANT_READ. "
				"Attempting to continue");
			ret = 1;
			goto finish;

		case SSL_ERROR_WANT_WRITE:
			REDEBUG("Error in fragmentation logic: SSL_WANT_WRITE");
			goto error;

		case SSL_ERROR_NONE:
			RDEBUG2("No application data received.  Assuming handshake is continuing...");
			ret = 0;
			break;

		default:
			REDEBUG("Error in fragmentation logic");
			fr_tls_log_io_error(request, code, "SSL_read (%s)", __FUNCTION__);
			goto error;
		}
	}

	/*
	 *	Passed all checks, successfully decrypted data
	 */
	tls_session->clean_out.used = ret;
	ret = 0;

	if (RDEBUG_ENABLED3) {
		RHEXDUMP3(tls_session->clean_out.data, tls_session->clean_out.used,
			 "Decrypted TLS application data (%zu bytes)", tls_session->clean_out.used);
	} else {
		RDEBUG2("Decrypted TLS application data (%zu bytes)", tls_session->clean_out.used);
	}
finish:
	fr_tls_session_request_unbind(tls_session->ssl);

	return ret;
}

/** Encrypt application data
 *
 * @note Handshake must have completed before this function may be called.
 *
 * Take cleartext data from clean_in, and feed it to OpenSSL, reading
 * the encrypted data into dirty_out.
 *
 * @param[in] request The current request.
 * @param[in] tls_session The current TLS session.
 * @return
 *	- -1 on failure.
 *	- 0 on success.
 */
int fr_tls_session_send(request_t *request, fr_tls_session_t *tls_session)
{
	int ret = 0;

	fr_tls_session_request_bind(tls_session->ssl, request);

	if (!SSL_is_init_finished(tls_session->ssl)) {
		REDEBUG("Attempted to write application data before handshake completed");
		ret = -1;
		goto finish;
	}

	/*
	 *	If there's un-encrypted data in 'clean_in', then write
	 *	that data to the SSL session, and then call the BIO function
	 *	to get that encrypted data from the SSL session, into
	 *	a buffer which we can then package into an EAP packet.
	 *
	 *	Based on Server's logic this clean_in is expected to
	 *	contain the data to send to the client.
	 */
	if (tls_session->clean_in.used > 0) {
		if (RDEBUG_ENABLED3) {
			RHEXDUMP3(tls_session->clean_in.data, tls_session->clean_in.used,
				 "TLS application data to encrypt (%zu bytes)", tls_session->clean_in.used);
		} else {
			RDEBUG2("TLS application data to encrypt (%zu bytes)", tls_session->clean_in.used);
		}

		ret = SSL_write(tls_session->ssl, tls_session->clean_in.data, tls_session->clean_in.used);
		record_to_buff(&tls_session->clean_in, NULL, ret);

		/* Get the dirty data from Bio to send it */
		ret = BIO_read(tls_session->from_ssl, tls_session->dirty_out.data,
			       sizeof(tls_session->dirty_out.data));
		if (ret > 0) {
			tls_session->dirty_out.used = ret;
			ret = 0;
		} else {
			if (fr_tls_log_io_error(request, SSL_get_error(tls_session->ssl, ret),
						"SSL_write (%s)", __FUNCTION__) < 0) ret = -1;
		}
	}

finish:
	fr_tls_session_request_unbind(tls_session->ssl);

	return ret;
}

/** Instruct fr_tls_session_async_handshake to create a synthesised TLS alert record and send it to the peer
 *
 */
int fr_tls_session_alert(UNUSED request_t *request, fr_tls_session_t *session, uint8_t level, uint8_t description)
{
	if (session->alerts_sent > 3) return -1;		/* Some kind of sate machine brokenness */

	/*
	 *	Ignore less severe alerts
	 */
	if (session->pending_alert && (level < session->pending_alert_level)) return 0;

	session->pending_alert = true;
	session->pending_alert_level = level;
	session->pending_alert_description = description;

	return 0;
}

static void fr_tls_session_alert_send(request_t *request, fr_tls_session_t *session)
{
	/*
	 *	Update our internal view of the session
	 */
	session->info.origin = TLS_INFO_ORIGIN_RECORD_SENT;
	session->info.content_type = SSL3_RT_ALERT;
	session->info.alert_level = session->pending_alert_level;
	session->info.alert_description = session->pending_alert_description;

	session->dirty_out.data[0] = session->info.content_type;
	session->dirty_out.data[1] = 3;
	session->dirty_out.data[2] = 1;
	session->dirty_out.data[3] = 0;
	session->dirty_out.data[4] = 2;
	session->dirty_out.data[5] = session->pending_alert_level;
	session->dirty_out.data[6] = session->pending_alert_description;

	session->dirty_out.used = 7;

	session->pending_alert = false;
	session->alerts_sent++;

	SSL_clear(session->ssl);	/* Reset the SSL *, to allow the client to restart the session */

	session_msg_log(request, session, session->dirty_out.data, session->dirty_out.used);
}

/** Finish off a handshake round, possibly adding attributes to the request
 *
 */
static unlang_action_t tls_session_async_handshake_done_round(UNUSED rlm_rcode_t *p_result, UNUSED int *priority,
							      request_t *request, void *uctx)
{
	fr_tls_session_t	*tls_session = talloc_get_type_abort(uctx, fr_tls_session_t);
	int			ret;

	RDEBUG3("entered state %s", __FUNCTION__);

	/*
	 *	This only occurs once per session, where calling
	 *	SSL_read updates the state of the SSL session, setting
	 *	this flag to true.
	 *
	 *	Callbacks provide enough info so we don't need to
	 *	print debug statements when the handshake is in other
	 *	states.
	 */
	if (SSL_is_init_finished(tls_session->ssl)) {
		SSL_CIPHER const	*cipher;
		fr_pair_t		*vp;
		char const		*version;

		char cipher_desc[256], cipher_desc_clean[256];
		char *p = cipher_desc, *q = cipher_desc_clean;

		cipher = SSL_get_current_cipher(tls_session->ssl);
		SSL_CIPHER_description(cipher, cipher_desc, sizeof(cipher_desc));

		/*
		 *	Cleanup the output from OpenSSL
		 *	Seems to print info in a tabular format.
		 */
		while (*p != '\0') {
			if (isspace((uint8_t) *p)) {
				*q++ = *p;
				fr_skip_whitespace(p);
				continue;
			}
			*q++ = *p++;
		}
		*q = '\0';

		RDEBUG2("Cipher suite: %s", cipher_desc_clean);

		RDEBUG2("Adding TLS session information to request");
		vp = fr_pair_afrom_da(request->session_state_ctx, attr_tls_session_cipher_suite);
		if (vp) {
			fr_pair_value_strdup(vp,  SSL_CIPHER_get_name(cipher), false);
			fr_pair_append(&request->session_state_pairs, vp);
			RINDENT();
			RDEBUG2("&session-state.%pP", vp);
			REXDENT();
		}

		if (((size_t)tls_session->info.version >= NUM_ELEMENTS(tls_version_str)) ||
		    !tls_version_str[tls_session->info.version]) {
			version = "UNKNOWN";
		} else {
			version = tls_version_str[tls_session->info.version];
		}

		vp = fr_pair_afrom_da(request->session_state_ctx, attr_tls_session_version);
		if (vp) {
			fr_pair_value_strdup(vp, version, false);
			fr_pair_append(&request->session_state_pairs, vp);
			RINDENT();
			RDEBUG2("&session-state.TLS-Session-Version := \"%s\"", version);
			REXDENT();
		}

		/*
		 *	Cache the SSL_SESSION pointer.
		 *
		 *	Which contains all the data we need for session resumption.
		 */
		if (!tls_session->session) {
			tls_session->session = SSL_get_session(tls_session->ssl);
			if (!tls_session->session) {
				REDEBUG("Failed getting TLS session");
			error:
				tls_session->result = FR_TLS_RESULT_ERROR;
				fr_tls_session_request_unbind(tls_session->ssl);
				return UNLANG_ACTION_CALCULATE_RESULT;
			}
		}

		if (RDEBUG_ENABLED3) {
			if (SSL_SESSION_print(fr_tls_request_log_bio(request, L_DBG, L_DBG_LVL_3),
					      tls_session->session) != 1) {
			} else {
				RDEBUG3("Failed retrieving session data");
			}
		}

		/*
		 *	Session was resumed, add attribute to mark it as such.
		 */
		if (SSL_session_reused(tls_session->ssl)) {
			/*
			 *	Mark the request as resumed.
			 */
			MEM(pair_update_request(&vp, attr_session_resumed) >= 0);
			vp->vp_bool = true;
		}
	}

	/*
	 *	Get data to pack and send back to the TLS peer.
	 */
	ret = BIO_ctrl_pending(tls_session->from_ssl);
	if (ret > 0) {
		ret = BIO_read(tls_session->from_ssl, tls_session->dirty_out.data,
			       sizeof(tls_session->dirty_out.data));
		if (ret > 0) {
			tls_session->dirty_out.used = ret;
		} else if (BIO_should_retry(tls_session->from_ssl)) {
			record_init(&tls_session->dirty_in);
			RDEBUG2("Asking for more data in tunnel");

		} else {
			fr_tls_log(NULL, NULL);
			record_init(&tls_session->dirty_in);
			goto error;
		}
	} else {
		/* Its clean application data, do whatever we want */
		record_init(&tls_session->clean_out);
	}

	/*
	 *	Trash the current data in dirty_out, and synthesize
	 *	a TLS error record.
	 *
	 *	OpensSL annoyingly provides no mechanism for us to
	 *	send alerts, and we need to send alerts as part of
	 *	RFC 5216, so this is our only option.
	 */
	if (tls_session->pending_alert) fr_tls_session_alert_send(request, tls_session);

	/* We are done with dirty_in, reinitialize it */
	record_init(&tls_session->dirty_in);

	tls_session->result = FR_TLS_RESULT_SUCCESS;
	fr_tls_session_request_unbind(tls_session->ssl);
	return UNLANG_ACTION_CALCULATE_RESULT;
}

/** Try very hard to get the SSL * into a consistent state where it's not yielded
 *
 * ...because if it's yielded, we'll probably leak thread contexts and all kinds of memory.
 *
 * @param[in] request	being cancelled.
 * @param[in] action	we're being signalled with.
 * @param[in] uctx	the SSL * to cancell.
 */
static void tls_session_async_handshake_signal(UNUSED request_t *request, UNUSED fr_signal_t action, void *uctx)
{
	fr_tls_session_t	*tls_session = talloc_get_type_abort(uctx, fr_tls_session_t);
	int			ret;

	/*
	 *	We might want to set can_pause = false here
	 *	but that would trigger asserts in the
	 *	cache code.
	 */

	/*
	 *	If SSL_get_error returns SSL_ERROR_WANT_ASYNC
	 *	it means we're yielded in the middle of a
	 *      callback.
	 *
	 *	Keep calling SSL_read() in a loop until we
	 *	no longer get SSL_ERROR_WANT_ASYNC, then
	 *	shut it down so it's in a consistent state.
	 *
	 *	It'll get freed later when the request is
	 *	freed.
	 */
	for (ret = tls_session->last_ret;
	     SSL_get_error(tls_session->ssl, ret) == SSL_ERROR_WANT_ASYNC;
	     ret = SSL_read(tls_session->ssl, tls_session->clean_out.data + tls_session->clean_out.used,
        		    sizeof(tls_session->clean_out.data) - tls_session->clean_out.used));

	/*
	 *	Unbind the cancelled request from the SSL *
	 */
	fr_tls_session_request_unbind(tls_session->ssl);
}

/** Call SSL_read() to continue the TLS state machine
 *
 * This function may be called multiple times, once after every asynchronous request.
 *
 * @param[in,out] p_result	UNUSED.
 * @param[out] priority		UNUSED
 * @param[in] request		The current request.
 * @param[in] uctx		#fr_tls_session_t to continue.
 * @return
 *	- UNLANG_ACTION_CALCULATE_RESULT - We're done with this round.
 *	- UNLANG_ACTION_PUSHED_CHILD - Need to perform more asynchronous actions.
 */
static unlang_action_t tls_session_async_handshake_cont(rlm_rcode_t *p_result, int *priority,
							request_t *request, void *uctx)
{
	fr_tls_session_t	*tls_session = talloc_get_type_abort(uctx, fr_tls_session_t);
	int			err;

	RDEBUG3("(re-)entered state %s", __FUNCTION__);

	/*
	 *	Magic/More magic? Although SSL_read is normally
	 *	used to read application data, it will also
	 *	continue the TLS handshake.  Removing this call will
	 *	cause the handshake to fail.
	 *
	 *	We don't ever expect to actually *receive* application
	 *	data here.
	 *
	 *	The reason why we call SSL_read instead of SSL_accept,
	 *	or SSL_connect, as it allows this function
	 *	to be used, irrespective or whether we're acting
	 *	as a client or a server.
	 *
	 *	If acting as a client SSL_set_connect_state must have
	 *	been called before this function.
	 *
	 *	If acting as a server SSL_set_accept_state must have
	 *	been called before this function.
	 */
	tls_session->can_pause = true;
	tls_session->last_ret = SSL_read(tls_session->ssl, tls_session->clean_out.data + tls_session->clean_out.used,
					 sizeof(tls_session->clean_out.data) - tls_session->clean_out.used);
	tls_session->can_pause = false;
	if (tls_session->last_ret > 0) {
		tls_session->clean_out.used += tls_session->last_ret;

		/*
		 *	Round successful, and we don't need to do any
		 *	further processing.
		 */
		tls_session->result = FR_TLS_RESULT_SUCCESS;
	finish:
		/*
		 *	Was bound by caller
		 */
		fr_tls_session_request_unbind(tls_session->ssl);
		return UNLANG_ACTION_CALCULATE_RESULT;
	}

#if OPENSSL_VERSION_NUMBER >= 0x30000000L
	/*
	 *	Bug in OpenSSL 3.0 - Normal handshaking behaviour
	 *	results in spurious "BIO_R_UNSUPPORTED_METHOD"
	 *	errors.
	 *
	 *	SSL_get_error apparently returns SSL_ERROR_SSL if
	 *	there are any errors in the stack.  This masks
	 *	SSL_ERROR_WANT_ASYNC and causes the handshake to
	 *	fail.
	 *
	 *	Note: We may want some version of this code
	 *	included for all OpenSSL versions.
	 *
	 *	It would call ERR_GET_FATAL() on each of the errors
	 *	in the stack to drain non-fatal errors and prevent
	 *	the other (more useful) return codes of
	 *	SSL_get_error from being masked.  I guess we'll see
	 *	if this occurs in other scenarios.
	 */
	if (SSL_get_error(tls_session->ssl, tls_session->last_ret) == SSL_ERROR_SSL) {
		unsigned long ssl_err;

		/*
		 *	Some weird OpenSSL thing marking ERR_GET_REASON
		 *	as "unused".  Unclear why this is done as it's
		 *	not deprecated.
		 */
DIAG_OFF(DIAG_UNKNOWN_PRAGMAS)
DIAG_OFF(used-but-marked-unused)
		while ((ssl_err = ERR_peek_error()) && (ERR_GET_REASON(ssl_err) == BIO_R_UNSUPPORTED_METHOD)) {
			(void) ERR_get_error();
		}
DIAG_ON(used-but-marked-unused)
DIAG_ON(DIAG_UNKNOWN_PRAGMAS)
	}
#endif

	/*
	 *	Deal with asynchronous requests from OpenSSL.
	 *      These aren't actually errors, they're the
	 *	result of one of our callbacks indicating that
	 *	it'd like to perform the operation
	 *	asynchronously.
	 */
	switch (err = SSL_get_error(tls_session->ssl, tls_session->last_ret)) {
	case SSL_ERROR_WANT_ASYNC:	/* Certification validation or cache loads */
	{
		unlang_action_t ua;

		RDEBUG3("Performing async action for libssl");

		/*
		 *	Call this function again once we're done
		 *	asynchronously satisfying the load request.
		 */
		if (unlikely(unlang_function_repeat_set(request, tls_session_async_handshake_cont) < 0)) {
		error:
			tls_session->result = FR_TLS_RESULT_ERROR;
			goto finish;
		}

		/*
		 *	First service any pending cache actions
		 */
		ua = fr_tls_cache_pending_push(request, tls_session);
		switch (ua) {
		case UNLANG_ACTION_FAIL:
			IGNORE(unlang_function_clear(request), int);
			goto error;

		case UNLANG_ACTION_PUSHED_CHILD:
			return ua;

		default:
			break;
		}

		/*
		 *	Next service any pending certificate
		 *	validation actions.
		 */
		ua = fr_tls_verify_cert_pending_push(request, tls_session);
		switch (ua) {
		case UNLANG_ACTION_FAIL:
			IGNORE(unlang_function_clear(request), int);
			goto error;

		default:
			return ua;
		}
	}

	case SSL_ERROR_WANT_ASYNC_JOB:
		RERROR("No async jobs available in pool, increase thread.openssl_async_pool_max");
		goto error;

	default:
		/*
		 *	Returns 0 if we can continue processing the handshake
		 *	Returns -1 if we encountered a fatal error.
		 */
		if (fr_tls_log_io_error(request,
					err, "SSL_read (%s)", __FUNCTION__) < 0) goto error;
		return tls_session_async_handshake_done_round(p_result, priority, request, uctx);
	}
}

/** Ingest data for another handshake round
 *
 * Advance the TLS handshake by feeding OpenSSL data from dirty_in,
 * and reading data from OpenSSL into dirty_out.
 *
 * Calls #tls_session_async_handshake_read to perform the actual ingestion.
 * #tls_session_async_handshake_read is split out because we may need to call
 * it multiple times, once after every async action.
 *
 * @param[in,out] p_result	UNUSED.
 * @param[out] priority		UNUSED
 * @param[in] request		The current request.
 * @param[in] uctx		#fr_tls_session_t to continue.
 * @return
 *	- UNLANG_ACTION_CALCULATE_RESULT - We're done with this round.
 *	- UNLANG_ACTION_PUSHED_CHILD - Need to perform more asynchronous actions.
 */
static unlang_action_t tls_session_async_handshake(rlm_rcode_t *p_result, int *priority,
						   request_t *request, void *uctx)
{
	fr_tls_session_t *tls_session = talloc_get_type_abort(uctx, fr_tls_session_t);
	int ret;

	RDEBUG3("entered state %s", __FUNCTION__);

	tls_session->result = FR_TLS_RESULT_IN_PROGRESS;

	fr_tls_session_request_bind(tls_session->ssl, request);		/* May be unbound in this function or asynchronously */

	/*
	 *	This is a logic error.  fr_tls_session_async_handshake
	 *	must not be called if the handshake is
	 *	complete fr_tls_session_recv must be
	 *	called instead.
	 */
	if (SSL_is_init_finished(tls_session->ssl)) {
		REDEBUG("Attempted to continue TLS handshake, but handshake has completed");
	error:
		tls_session->result = FR_TLS_RESULT_ERROR;
		fr_tls_session_request_unbind(tls_session->ssl);	/* Was bound in this function */
		return UNLANG_ACTION_CALCULATE_RESULT;
	}

	if (tls_session->invalid) {
		REDEBUG("Preventing invalid session from continuing");
		goto error;
	}

	/*
	 *	Feed dirty data into OpenSSL, so that is can either
	 *	process it as Application data (decrypting it)
	 *	or continue the TLS handshake.
	 */
	if (tls_session->dirty_in.used) {
		ret = BIO_write(tls_session->into_ssl, tls_session->dirty_in.data, tls_session->dirty_in.used);
		if (ret != (int)tls_session->dirty_in.used) {
			REDEBUG("Failed writing %zd bytes to TLS BIO: %d", tls_session->dirty_in.used, ret);
			record_init(&tls_session->dirty_in);
			goto error;
		}
		record_init(&tls_session->dirty_in);
	}

	return tls_session_async_handshake_cont(p_result, priority, request, uctx);	/* Must unbind request, possibly asynchronously */
}

/** Push a handshake call onto the stack
 *
 * We push the handshake frame (as opposed to having the caller do it),
 * so that we guarantee there's a frame that the handshake function can
 * manipulate to manage its own state.
 *
 * The result of processing this handshake round can be found in
 * tls_session->result.
 *
 * @param[in] request		The current request.
 * @param[in] tls_session	to continue handshaking.
 * @return
 *	- UNLANG_ACTION_PUSHED_CHILD on success.
 *	- UNLANG_ACTION_FAIL on failure.
 */
unlang_action_t fr_tls_session_async_handshake_push(request_t *request, fr_tls_session_t *tls_session)
{
	return unlang_function_push(request,
				    tls_session_async_handshake,
				    NULL,
				    tls_session_async_handshake_signal,
				    ~FR_SIGNAL_CANCEL,
				    UNLANG_SUB_FRAME,
				    tls_session);
}

/** Free a TLS session and any associated OpenSSL data
 *
 * @param session to free.
 * @return 0.
 */
static int _fr_tls_session_free(fr_tls_session_t *session)
{
	if (session->ssl) {
		SSL_set_quiet_shutdown(session->ssl, 1);
		SSL_shutdown(session->ssl);
		SSL_free(session->ssl);
		session->ssl = NULL;
	}

	return 0;
}

static void session_init(fr_tls_session_t *session)
{
	session->ssl = NULL;
	session->into_ssl = session->from_ssl = NULL;
	record_init(&session->clean_in);
	record_init(&session->clean_out);
	record_init(&session->dirty_in);
	record_init(&session->dirty_out);

	memset(&session->info, 0, sizeof(session->info));

	session->mtu = 0;
	session->opaque = NULL;
}

/** Create a new client TLS session
 *
 * Configures a new client TLS session, configuring options, setting callbacks etc...
 *
 * @param[in] ctx 	to alloc session data in. Should usually be NULL unless the lifetime of the
 *			session is tied to another talloc'd object.
 * @param[in] ssl_ctx	containing the base configuration for this session.
 * @return
 *	- A new session on success.
 *	- NULL on error.
 */
fr_tls_session_t *fr_tls_session_alloc_client(TALLOC_CTX *ctx, SSL_CTX *ssl_ctx)
{
	int			verify_mode;
	fr_tls_session_t	*tls_session = NULL;
	fr_tls_conf_t		*conf = fr_tls_ctx_conf(ssl_ctx);

	MEM(tls_session = talloc_zero(ctx, fr_tls_session_t));
	talloc_set_destructor(tls_session, _fr_tls_session_free);
	fr_pair_list_init(&tls_session->extra_pairs);

	tls_session->ssl = SSL_new(ssl_ctx);
	if (!tls_session->ssl) {
		talloc_free(tls_session);
		return NULL;
	}

<<<<<<< HEAD
	request = request_alloc_internal(tls_session, NULL);

	fr_tls_session_request_bind(tls_session->ssl, request);

=======
>>>>>>> e62b4b47
	/*
	 *	Add the message callback to identify what type of
	 *	message/handshake is passed
	 */
	SSL_set_msg_callback(tls_session->ssl, fr_tls_session_msg_cb);
	SSL_set_msg_callback_arg(tls_session->ssl, tls_session);
	SSL_set_info_callback(tls_session->ssl, fr_tls_session_info_cb);

	/*
	 *	Always verify the peer certificate.
	 */
	DEBUG2("Requiring Server certificate");
	verify_mode = SSL_VERIFY_PEER;
	verify_mode |= SSL_VERIFY_FAIL_IF_NO_PEER_CERT;
<<<<<<< HEAD
	SSL_set_verify(tls_session->ssl, verify_mode, NULL);
=======
>>>>>>> e62b4b47

	/*
	 *	Callback should be fr_tls_verify_cert_cb but this
	 *	requires support around SSL_connect for dealing
	 *	with async.
	 *
	 *	If the callback is NULL OpenSSL uses its own validation
	 *	function, and the flags modifies that function's
	 *	behaviour.
	 */
	SSL_set_verify(tls_session->ssl, verify_mode, NULL);
	SSL_set_ex_data(tls_session->ssl, FR_TLS_EX_INDEX_CONF, (void *)conf);
	SSL_set_ex_data(tls_session->ssl, FR_TLS_EX_INDEX_TLS_SESSION, (void *)tls_session);

	tls_session->mtu = conf->fragment_size;

	return tls_session;
}

/** Create a new server TLS session
 *
 * Configures a new server TLS session, configuring options, setting callbacks etc...
 *
 * @param[in] ctx		to alloc session data in. Should usually be NULL
 *				unless the lifetime of the session is tied to another
 *				talloc'd object.
 * @param[in] ssl_ctx		containing the base configuration for this session.
 * @param[in] request		The current #request_t.
 * @param[in] client_cert	Whether to require a client_cert.
 * @return
 *	- A new session on success.
 *	- NULL on error.
 */
fr_tls_session_t *fr_tls_session_alloc_server(TALLOC_CTX *ctx, SSL_CTX *ssl_ctx, request_t *request, bool client_cert)
{
	fr_tls_session_t	*tls_session = NULL;
	SSL			*ssl = NULL;
	int			verify_mode = 0;
	fr_pair_t		*vp;
	fr_tls_conf_t		*conf = fr_tls_ctx_conf(ssl_ctx);

	RDEBUG2("Initiating new TLS session");

	MEM(tls_session = talloc_zero(ctx, fr_tls_session_t));

	ssl = SSL_new(ssl_ctx);
	if (ssl == NULL) {
		fr_tls_log(request, "Error creating new TLS session");
		return NULL;
	}
	fr_pair_list_init(&tls_session->extra_pairs);

	session_init(tls_session);
	tls_session->ctx = ssl_ctx;
	tls_session->ssl = ssl;
	talloc_set_destructor(tls_session, _fr_tls_session_free);

	fr_tls_session_request_bind(tls_session->ssl, request);	/* Is unbound in this function */

	/*
	 *	Initialize callbacks
	 */
	tls_session->record_init = record_init;
	tls_session->record_close = record_close;
	tls_session->record_from_buff = record_from_buff;
	tls_session->record_to_buff = record_to_buff;

	/*
	 *	Create & hook the BIOs to handle the dirty side of the
	 *	SSL.  This is *very important* as we want to handle
	 *	the transmission part.  Now the only IO interface
	 *	that SSL is aware of, is our defined BIO buffers.
	 *
	 *	This means that all SSL IO is done to/from memory,
	 *	and we can update those BIOs from the packets we've
	 *	received.
	 */
	MEM(tls_session->into_ssl = BIO_new(BIO_s_mem()));
	MEM(tls_session->from_ssl = BIO_new(BIO_s_mem()));
	SSL_set_bio(tls_session->ssl, tls_session->into_ssl, tls_session->from_ssl);

	/*
	 *	Add the message callback to identify what type of
	 *	message/handshake is passed
	 */
	SSL_set_msg_callback(ssl, fr_tls_session_msg_cb);
	SSL_set_msg_callback_arg(ssl, tls_session);
	SSL_set_info_callback(ssl, fr_tls_session_info_cb);

	/*
	 *	This sets the context sessions can be resumed in.
	 *	This is to prevent sessions being created by one application
	 *	and used by another.  In our case it prevents sessions being
	 *	reused between modules, or TLS server components such as
	 *	RADSEC.
	 *
	 *	A context must always be set when doing session resumption
	 *	otherwise session resumption will fail.
	 *
	 *	As the context ID must be <= 32, we digest the context
	 *	data with sha256.
	 *
	 *	This seems to only be used for stateful session resumption
	 *	not session-tickets
	 */
	if (conf->cache.mode != FR_TLS_CACHE_DISABLED) {
		char		*context_id;
		EVP_MD_CTX	*md_ctx;
		uint8_t		digest[SHA256_DIGEST_LENGTH];

		static_assert(sizeof(digest) <= SSL_MAX_SSL_SESSION_ID_LENGTH,
			      "SSL_MAX_SSL_SESSION_ID_LENGTH must be >= SHA256_DIGEST_LENGTH");
		fr_assert(conf->cache.id_name);

		if (tmpl_aexpand(tls_session, &context_id, request, conf->cache.id_name, NULL, NULL) < 0) {
			RPEDEBUG("Failed expanding session ID");
		error:
			fr_tls_session_request_unbind(tls_session->ssl);	/* Was bound in this function */
			talloc_free(tls_session);
			return NULL;
		}

		MEM(md_ctx = EVP_MD_CTX_create());
		EVP_DigestInit_ex(md_ctx, EVP_sha256(), NULL);
		EVP_DigestUpdate(md_ctx, context_id, talloc_array_length(context_id) - 1);
		EVP_DigestFinal_ex(md_ctx, digest, NULL);
		EVP_MD_CTX_destroy(md_ctx);
		talloc_free(context_id);

		if (!fr_cond_assert(SSL_set_session_id_context(tls_session->ssl,
							       digest, sizeof(digest)) == 1)) goto error;
	}

	/*
	 *	Add the session certificate to the session.
	 */
	vp = fr_pair_find_by_da(&request->control_pairs, NULL, attr_tls_session_cert_file);
	if (vp) {
		RDEBUG2("Loading TLS session certificate \"%pV\"", &vp->data);

		if (SSL_use_certificate_file(tls_session->ssl, vp->vp_strvalue, SSL_FILETYPE_PEM) != 1) {
			fr_tls_log(request, "Failed loading TLS session certificate \"%s\"",
				      vp->vp_strvalue);
			goto error;
		}

		if (SSL_use_PrivateKey_file(tls_session->ssl, vp->vp_strvalue, SSL_FILETYPE_PEM) != 1) {
			fr_tls_log(request, "Failed loading TLS session certificate \"%s\"",
				      vp->vp_strvalue);
			goto error;
		}

		if (SSL_check_private_key(tls_session->ssl) != 1) {
			fr_tls_log(request, "Failed validating TLS session certificate \"%s\"",
				      vp->vp_strvalue);
			goto error;
		}
	/*
	 *	Better to perform explicit checks, than rely
	 *	on OpenSSL's opaque error messages.
	 */
	} else {
		if (!conf->chains || !conf->chains[0]->private_key_file) {
			ERROR("TLS Server requires a private key file");
			goto error;
		}

		if (!conf->chains || !conf->chains[0]->certificate_file) {
			ERROR("TLS Server requires a certificate file");
			goto error;
		}
	}

	/** Dynamic toggle for allowing disallowing client certs
	 *
	 * This is mainly used for testing in environments where we can't
	 * get test credentials for the host.
	 */
	vp = fr_pair_find_by_da(&request->control_pairs, NULL, attr_tls_session_require_client_cert);
	if (vp) client_cert = vp->vp_bool;

	/*
	 *	In Server mode we only accept.
	 *
	 *	This sets up the SSL session to work correctly with
	 *	fr_tls_session_handhsake.
	 */
	SSL_set_accept_state(tls_session->ssl);

	/*
	 *	Verify the peer certificate, if asked.
	 */
	if (client_cert) {
		RDEBUG2("Setting verify mode to require certificate from client");
		verify_mode = SSL_VERIFY_PEER;
		verify_mode |= SSL_VERIFY_FAIL_IF_NO_PEER_CERT;
		verify_mode |= SSL_VERIFY_CLIENT_ONCE;
	}
	tls_session->verify_client_cert = client_cert;

	SSL_set_verify(tls_session->ssl, verify_mode, fr_tls_verify_cert_cb);
	SSL_set_ex_data(tls_session->ssl, FR_TLS_EX_INDEX_CONF, (void *)conf);
	SSL_set_ex_data(tls_session->ssl, FR_TLS_EX_INDEX_TLS_SESSION, (void *)tls_session);

	/*
	 *	We use default fragment size, unless the Framed-MTU
	 *	tells us it's too big.  Note that we do NOT account
	 *	for the EAP-TLS headers if conf->fragment_size is
	 *	large, because that config item looks to be confusing.
	 *
	 *	i.e. it should REALLY be called MTU, and the code here
	 *	should figure out what that means for TLS fragment size.
	 *	asking the administrator to know the internal details
	 *	of EAP-TLS in order to calculate fragment sizes is
	 *	just too much.
	 */
	tls_session->mtu = conf->fragment_size;
	vp = fr_pair_find_by_da(&request->request_pairs, NULL, attr_framed_mtu);
	if (vp && (vp->vp_uint32 > 100) && (vp->vp_uint32 < tls_session->mtu)) {
		RDEBUG2("Setting fragment_len to %u from &Framed-MTU", vp->vp_uint32);
		tls_session->mtu = vp->vp_uint32;
	}

	if (conf->cache.mode != FR_TLS_CACHE_DISABLED) {
		tls_session->allow_session_resumption = true;	/* otherwise it's false */
		fr_tls_cache_session_alloc(tls_session);
	}

	fr_tls_session_request_unbind(tls_session->ssl);	/* Was bound in this function */

	return tls_session;
}
#endif /* WITH_TLS */<|MERGE_RESOLUTION|>--- conflicted
+++ resolved
@@ -1637,13 +1637,6 @@
 		return NULL;
 	}
 
-<<<<<<< HEAD
-	request = request_alloc_internal(tls_session, NULL);
-
-	fr_tls_session_request_bind(tls_session->ssl, request);
-
-=======
->>>>>>> e62b4b47
 	/*
 	 *	Add the message callback to identify what type of
 	 *	message/handshake is passed
@@ -1658,10 +1651,6 @@
 	DEBUG2("Requiring Server certificate");
 	verify_mode = SSL_VERIFY_PEER;
 	verify_mode |= SSL_VERIFY_FAIL_IF_NO_PEER_CERT;
-<<<<<<< HEAD
-	SSL_set_verify(tls_session->ssl, verify_mode, NULL);
-=======
->>>>>>> e62b4b47
 
 	/*
 	 *	Callback should be fr_tls_verify_cert_cb but this
