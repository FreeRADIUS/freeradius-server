/*
 *   This program is is free software; you can redistribute it and/or modify
 *   it under the terms of the GNU General Public License as published by
 *   the Free Software Foundation; either version 2 of the License, or (at
 *   your option) any later version.
 *
 *   This program is distributed in the hope that it will be useful,
 *   but WITHOUT ANY WARRANTY; without even the implied warranty of
 *   MERCHANTABILITY or FITNESS FOR A PARTICULAR PURPOSE.  See the
 *   GNU General Public License for more details.
 *
 *   You should have received a copy of the GNU General Public License
 *   along with this program; if not, write to the Free Software
 *   Foundation, Inc., 51 Franklin St, Fifth Floor, Boston, MA 02110-1301, USA
 */

/**
 * @file src/lib/eap_aka_sim/encode.c
 * @brief Code common to EAP-SIM/AKA/AKA' clients and servers.
 *
 * @copyright 2017 FreeRADIUS server project
 */

RCSID("$Id$")

#include <freeradius-devel/util/dbuff.h>
#include <freeradius-devel/util/base.h>
#include <freeradius-devel/util/sha1.h>
#include <freeradius-devel/util/debug.h>
#include <freeradius-devel/server/module.h>
#include <freeradius-devel/tls/base.h>
#include <freeradius-devel/io/test_point.h>

#include <freeradius-devel/eap/types.h>
#include "base.h"
#include "attrs.h"

#define SIM_MAX_ATTRIBUTE_VALUE_LEN	((255 * 4) - 2)		/* max length field value less Type + Length fields */

/*
 *  EAP-SIM/AKA/AKA' PACKET FORMAT
 *  ---------------- ------ ------
 *
 * EAP Request and Response Packet Format
 * --- ------- --- -------- ------ ------
 *  0		   1		   2		   3
 *  0 1 2 3 4 5 6 7 8 9 0 1 2 3 4 5 6 7 8 9 0 1 2 3 4 5 6 7 8 9 0 1
 * +-+-+-+-+-+-+-+-+-+-+-+-+-+-+-+-+-+-+-+-+-+-+-+-+-+-+-+-+-+-+-+-+
 * |     Code      |  Identifier   |	    Length	     |
 * +-+-+-+-+-+-+-+-+-+-+-+-+-+-+-+-+-+-+-+-+-+-+-+-+-+-+-+-+-+-+-+-+
 * |     Type      |    AT-Type    |   AT-Length   |     value ... |
 * +-+-+-+-+-+-+-+-+-+-+-+-+-+-+-+-+-+-+-+-+-+-+-+-+-+-+-+-+-+-+-+-+
 *
 * With AT-Type/AT-Length/Value... repeating. Length is in units
 * of 32 bits, and includes the Type/Length fields.
 */

static ssize_t encode_tlv_hdr(fr_dbuff_t *dbuff,
			      fr_da_stack_t *da_stack, unsigned int depth,
			      fr_cursor_t *cursor, void *encoder_ctx);
static ssize_t encode_pair_dbuff(fr_dbuff_t *dbuff, fr_cursor_t *cursor, void *encoder_ctx);

/** Evaluation function for EAP-AKA-encodability
 *
 * @param item	pointer to a fr_pair_t
 * @param uctx	context
 *
 * @return true if the underlying fr_pair_t is EAP_AKA encodable, false otherwise
 */
static bool is_eap_aka_encodable(void const *item, void const *uctx)
{
	fr_pair_t const		*vp = item;
	fr_aka_sim_encode_ctx_t	const *packet_ctx = uctx;

	if (!vp) return false;
	if (vp->da->flags.internal) return false;
	/*
	 *	Bool attribute presence is 'true' in SIM
	 *	and absence is 'false'
	 */
	if ((vp->da->type == FR_TYPE_BOOL) && (vp->vp_bool == false)) return false;
	if (!fr_dict_attr_common_parent(packet_ctx->root, vp->da, true)) return false;

	return true;
}

/** Add an IV to a packet
 *
 @verbatim
	0                   1                   2                   3
	0 1 2 3 4 5 6 7 8 9 0 1 2 3 4 5 6 7 8 9 0 1 2 3 4 5 6 7 8 9 0 1
	+-+-+-+-+-+-+-+-+-+-+-+-+-+-+-+-+-+-+-+-+-+-+-+-+-+-+-+-+-+-+-+-+
	|     AT_IV     | Length = 5    |           Reserved            |
	+-+-+-+-+-+-+-+-+-+-+-+-+-+-+-+-+-+-+-+-+-+-+-+-+-+-+-+-+-+-+-+-+
	|                                                               |
	|                 Initialization Vector                         |
	|                                                               |
	|                                                               |
	+-+-+-+-+-+-+-+-+-+-+-+-+-+-+-+-+-+-+-+-+-+-+-+-+-+-+-+-+-+-+-+-+
 @endverbatim
 */
static ssize_t encode_iv(fr_dbuff_t *dbuff, void *encoder_ctx)
{
	fr_aka_sim_encode_ctx_t	*packet_ctx = encoder_ctx;
	uint32_t		iv[4];
	fr_dbuff_t		work_dbuff = FR_DBUFF_NO_ADVANCE(dbuff);

	/*
	 *	One IV per packet
	 */
	if (packet_ctx->iv_included) return 0;

	/*
	 *	Generate IV
	 */
	iv[0] = fr_rand();
	iv[1] = fr_rand();
	iv[2] = fr_rand();
	iv[3] = fr_rand();

	memcpy(packet_ctx->iv, (uint8_t *)&iv[0], sizeof(packet_ctx->iv));	/* ensures alignment */

	FR_DBUFF_BYTES_IN_RETURN(&work_dbuff, FR_IV, (4 + AKA_SIM_IV_SIZE) >> 2, 0, 0);
	FR_DBUFF_MEMCPY_IN_RETURN(&work_dbuff, packet_ctx->iv, sizeof(packet_ctx->iv));

	FR_PROTO_HEX_DUMP(fr_dbuff_start(&work_dbuff), fr_dbuff_used(&work_dbuff), "Initialisation vector");

	packet_ctx->iv_included = true;

	return fr_dbuff_set(dbuff, &work_dbuff);
}

/** encrypt a value with AES-CBC-128
 *
 * encrypts a value using AES-CBC-128, padding the value with AT_PADDING
 * attributes until it matches the block length of the cipher (16).
 *
 * May also write out an AT_IV attribute if this is the first encrypted
 * value being encoded.
 @verbatim
	1                   2                   3
	0 1 2 3 4 5 6 7 8 9 0 1 2 3 4 5 6 7 8 9 0 1 2 3 4 5 6 7 8 9 0 1
	+-+-+-+-+-+-+-+-+-+-+-+-+-+-+-+-+-+-+-+-+-+-+-+-+-+-+-+-+-+-+-+-+
	| AT_ENCR_DATA  | Length        |           Reserved            |
	+-+-+-+-+-+-+-+-+-+-+-+-+-+-+-+-+-+-+-+-+-+-+-+-+-+-+-+-+-+-+-+-+
	|                                                               |
	.                    Encrypted Data                             .
	.                                                               .
	|                                                               |
	+-+-+-+-+-+-+-+-+-+-+-+-+-+-+-+-+-+-+-+-+-+-+-+-+-+-+-+-+-+-+-+-+
 @endverbatim
 */
static ssize_t encode_encrypted_value(fr_dbuff_t *dbuff,
			     	      uint8_t const *in, size_t inlen, void *encoder_ctx)
{
	size_t			total_len, pad_len, encr_len, len = 0;
	fr_dbuff_t		work_dbuff = FR_DBUFF_NO_ADVANCE(dbuff);
	uint8_t			*encr = NULL;
	fr_aka_sim_encode_ctx_t	*packet_ctx = encoder_ctx;
	EVP_CIPHER_CTX		*evp_ctx;
	EVP_CIPHER const	*evp_cipher = EVP_aes_128_cbc();
	size_t			block_size = EVP_CIPHER_block_size(evp_cipher);
	/*
	 *	Needs to be a multiple of 4 else we can't
	 *	pad with AT_PADDING correctly as its
	 *	length is specified in multiples of 4.
	 */
	if (unlikely(inlen % 4)) {
		fr_strerror_printf("%s: Input data length is not a multiple of 4", __FUNCTION__);
		return PAIR_ENCODE_FATAL_ERROR;
	}

	total_len = (inlen + (block_size - 1)) & ~(block_size - 1);	/* Round input length to block size (16) */
	pad_len = (total_len - inlen);		/* How much we need to pad */

	/*
	 *	Usually in and out will be the same buffer
	 */
	if (unlikely(fr_dbuff_start(&work_dbuff) != in)) {
		FR_DBUFF_MEMCPY_IN_RETURN(&work_dbuff, in, inlen);
	} else {
		FR_DBUFF_EXTEND_LOWAT_OR_RETURN(&work_dbuff, inlen);
		fr_dbuff_advance(&work_dbuff, inlen);
	}

	/*
	 *	Append an AT_PADDING attribute if required
	 */
	if (pad_len != 0) {
		FR_DBUFF_BYTES_IN_RETURN(&work_dbuff, FR_PADDING, (uint8_t)(pad_len >> 2));
		FR_DBUFF_MEMSET_RETURN(&work_dbuff, 0, pad_len - 2);
		FR_PROTO_HEX_DUMP(fr_dbuff_start(&work_dbuff), pad_len, "Done padding attribute");
	}

	evp_ctx = EVP_CIPHER_CTX_new();
	if (!evp_ctx) {
		tls_strerror_printf("Failed allocating EVP context");
		return PAIR_ENCODE_FATAL_ERROR;
	}

	if (unlikely(EVP_EncryptInit_ex(evp_ctx, evp_cipher, NULL,
					packet_ctx->keys->k_encr, packet_ctx->iv) != 1)) {
		tls_strerror_printf("Failed initialising AES-128-ECB context");
	error:
		talloc_free(encr);
		EVP_CIPHER_CTX_free(evp_ctx);
		return PAIR_ENCODE_FATAL_ERROR;
	}

	encr = talloc_array(NULL, uint8_t, total_len);
	if (!encr) {
		fr_strerror_printf("%s: Failed allocating temporary buffer", __FUNCTION__);
		goto error;
	}

	FR_PROTO_HEX_DUMP(fr_dbuff_start(&work_dbuff), total_len, "plaintext");

	/*
	 *	By default OpenSSL expects 16 bytes of plaintext
	 *	to produce 32 bytes of ciphertext, due to padding
	 *	being added if the plaintext is a multiple of 16.
	 *
	 *	There's no way for OpenSSL to determine if a
	 *	16 byte encr was padded or not, so we need to
	 *	inform OpenSSL explicitly that there's no padding.
	 */
	EVP_CIPHER_CTX_set_padding(evp_ctx, 0);
	if (unlikely(EVP_EncryptUpdate(evp_ctx, encr, (int *)&len, fr_dbuff_start(&work_dbuff), total_len) != 1)) {
		tls_strerror_printf("%s: Failed encrypting attribute", __FUNCTION__);
		goto error;
	}
	encr_len = len;

	if (unlikely(EVP_EncryptFinal_ex(evp_ctx, encr + encr_len, (int *)&len) != 1)) {
		tls_strerror_printf("%s: Failed finalising encrypted attribute", __FUNCTION__);
		goto error;
	}
	encr_len += len;

	/*
	 *	Ciphertext should be same length as plaintext.
	 */
	if (unlikely(encr_len != total_len)) {
		fr_strerror_printf("%s: Invalid plaintext length, expected %zu, got %zu",
				   __FUNCTION__, total_len, encr_len);
		goto error;
	}

	FR_PROTO_HEX_DUMP(encr, encr_len, "ciphertext");

	/*
	 *	Overwrite the plaintext with our encrypted blob
	 */
	fr_dbuff_set_to_start(&work_dbuff);
	FR_DBUFF_MEMCPY_IN_RETURN(&work_dbuff, encr, encr_len);

	talloc_free(encr);
	EVP_CIPHER_CTX_free(evp_ctx);

	return fr_dbuff_set(dbuff, &work_dbuff);
}

/** Encodes the data portion of an attribute
 *
 * @return
 *	> 0, Length of the data portion.
 *      = 0, we could not encode anything, skip this attribute (and don't encode the header)
 *	< 0, failure.
 */
static ssize_t encode_value(fr_dbuff_t *dbuff,
			    fr_da_stack_t *da_stack, int depth,
			    fr_cursor_t *cursor, void *encoder_ctx)
{
	fr_dbuff_t		work_dbuff = FR_DBUFF_NO_ADVANCE(dbuff);
	fr_pair_t const		*vp = fr_cursor_current(cursor);
	fr_dict_attr_t const	*da = da_stack->da[depth];
	fr_aka_sim_encode_ctx_t	*packet_ctx = encoder_ctx;

	VP_VERIFY(vp);
	FR_PROTO_STACK_PRINT(da_stack, depth);

	if (unlikely(da_stack->da[depth + 1] != NULL)) {
		fr_strerror_printf("%s: Encoding value but not at top of stack", __FUNCTION__);
		return PAIR_ENCODE_FATAL_ERROR;
	}

	if (unlikely(vp->da != da)) {
		fr_strerror_printf("%s: Top of stack does not match vp->da", __FUNCTION__);
		return PAIR_ENCODE_FATAL_ERROR;
	}

	switch (da->type) {
	case FR_TYPE_STRUCTURAL:
		fr_strerror_printf("%s: Called with structural type %s", __FUNCTION__,
				   fr_table_str_by_value(fr_value_box_type_table, da_stack->da[depth]->type, "?Unknown?"));
		return PAIR_ENCODE_FATAL_ERROR;

	default:
		break;
	}

	switch (da->attr) {
	/*
	 *	Allow manual override of IV - Mostly for testing or debugging
	 *
	 *	0                   1                   2                   3
	 *	0 1 2 3 4 5 6 7 8 9 0 1 2 3 4 5 6 7 8 9 0 1 2 3 4 5 6 7 8 9 0 1
	 *	+-+-+-+-+-+-+-+-+-+-+-+-+-+-+-+-+-+-+-+-+-+-+-+-+-+-+-+-+-+-+-+-+
	 *	|     AT_IV     | Length = 5    |           Reserved            |
	 *	+-+-+-+-+-+-+-+-+-+-+-+-+-+-+-+-+-+-+-+-+-+-+-+-+-+-+-+-+-+-+-+-+
	 *	|                                                               |
	 *	|                 Initialization Vector                         |
	 *	|                                                               |
	 *	|                                                               |
	 *	+-+-+-+-+-+-+-+-+-+-+-+-+-+-+-+-+-+-+-+-+-+-+-+-+-+-+-+-+-+-+-+-+
	 */
	case FR_IV:
		if ((vp->da->flags.length && (da->flags.length != vp->vp_length)) ||
		    (vp->vp_length != sizeof(packet_ctx->iv))) {
			fr_strerror_printf("%s: Attribute \"%s\" needs a value of exactly %zu bytes, "
					   "but value was %zu bytes", __FUNCTION__,
					   da->name, (size_t)da->flags.length, vp->vp_length);
			return PAIR_ENCODE_FATAL_ERROR;
		}
		memcpy(packet_ctx->iv, vp->vp_octets, sizeof(packet_ctx->iv));
		packet_ctx->iv_included = true;
		break;	/* Encode IV */

	/*
	 *	AT_RES - Special case (RES length is in bits)
	 *
	 *	0                   1                   2                   3
	 *	0 1 2 3 4 5 6 7 8 9 0 1 2 3 4 5 6 7 8 9 0 1 2 3 4 5 6 7 8 9 0 1
	 *	+-+-+-+-+-+-+-+-+-+-+-+-+-+-+-+-+-+-+-+-+-+-+-+-+-+-+-+-+-+-+-+-+
	 *	|     AT_RES    |    Length     |          RES Length           |
	 *	+-+-+-+-+-+-+-+-+-+-+-+-+-+-+-+-+-+-+-+-+-+-+-+-+-+-+-+-+-+-+-+-|
	 *	|                                                               |
	 *	|                             RES                               |
	 *	|                                                               |
	 *	|                                                               |
	 *	+-+-+-+-+-+-+-+-+-+-+-+-+-+-+-+-+-+-+-+-+-+-+-+-+-+-+-+-+-+-+-+-+
	 */
	case FR_RES:
		if ((vp->vp_length < 4) || (vp->vp_length > 16)) {
			fr_strerror_printf("%s: AKA-RES Length must be between 4-16 bytes, got %zu bytes",
					   __FUNCTION__, vp->vp_length);
			return PAIR_ENCODE_FATAL_ERROR;
		}

		FR_DBUFF_IN_RETURN(&work_dbuff, (uint16_t)(vp->vp_length * 8));	/* RES Length (bits, big endian) */
		FR_DBUFF_MEMCPY_IN_RETURN(&work_dbuff, vp->vp_octets, vp->vp_length);
		goto done;

	/*
	 *	AT_CHECKCODE - Special case (Variable length with no length field)
	 *
	 *   	0                   1                   2                   3
	 *	0 1 2 3 4 5 6 7 8 9 0 1 2 3 4 5 6 7 8 9 0 1 2 3 4 5 6 7 8 9 0 1
	 *	+-+-+-+-+-+-+-+-+-+-+-+-+-+-+-+-+-+-+-+-+-+-+-+-+-+-+-+-+-+-+-+-+
	 *	| AT_CHECKCODE  | Length        |           Reserved            |
	 *	+-+-+-+-+-+-+-+-+-+-+-+-+-+-+-+-+-+-+-+-+-+-+-+-+-+-+-+-+-+-+-+-+
	 *	|                                                               |
	 *	|                     Checkcode (0 or 20 bytes)                 |
	 *	|                                                               |
	 *	|                                                               |
	 *	|                                                               |
	 *	+-+-+-+-+-+-+-+-+-+-+-+-+-+-+-+-+-+-+-+-+-+-+-+-+-+-+-+-+-+-+-+-+
	 */
	case FR_CHECKCODE:
		FR_DBUFF_BYTES_IN_RETURN(&work_dbuff, 0, 0);	/* Reserved */
		FR_DBUFF_MEMCPY_IN_RETURN(&work_dbuff, vp->vp_octets, vp->vp_length);
		goto done;

	default:
		break;
	}

	switch (da->type) {
	/*
	 *	In order to represent the string length properly we include a second
	 *	16bit length field with the real string length.
	 *
	 *	The end of the string is padded buff to a multiple of 4.
	 *
	 *	0                   1                   2                   3
	 *	0 1 2 3 4 5 6 7 8 9 0 1 2 3 4 5 6 7 8 9 0 1 2 3 4 5 6 7 8 9 0 1
	 *	+-+-+-+-+-+-+-+-+-+-+-+-+-+-+-+-+-+-+-+-+-+-+-+-+-+-+-+-+-+-+-+-+
	 *	| AT_<STRING>   | Length        |    Actual <STRING> Length     |
	 *	+-+-+-+-+-+-+-+-+-+-+-+-+-+-+-+-+-+-+-+-+-+-+-+-+-+-+-+-+-+-+-+-+
	 *	|                                                               |
	 *	.                           String                              .
	 *	.                                                               .
	 *	|                                                               |
	 *	+-+-+-+-+-+-+-+-+-+-+-+-+-+-+-+-+-+-+-+-+-+-+-+-+-+-+-+-+-+-+-+-+
	 */
	case FR_TYPE_STRING:
		if (vp->da->flags.length && (vp->vp_length != vp->da->flags.length)) {
			fr_strerror_printf("%s: Attribute \"%s\" needs a value of exactly %zu bytes, "
					   "but value was %zu bytes", __FUNCTION__,
					   vp->da->name, (size_t)vp->da->flags.length, vp->vp_length);
			return PAIR_ENCODE_FATAL_ERROR;
		}

		FR_DBUFF_IN_RETURN(&work_dbuff, (uint16_t)vp->vp_length);		/* Big endian real string length */
		FR_DBUFF_MEMCPY_IN_RETURN(&work_dbuff, (uint8_t const *)vp->vp_strvalue, vp->vp_length);
		break;

	case FR_TYPE_OCTETS:
		/*
		 *	Fixed length attribute
		 */
		if (vp->da->flags.length) {
			size_t prefix = fr_aka_sim_octets_prefix_len(vp->da);
			size_t pad_len;
			size_t value_len_rounded;

			if (vp->vp_length > vp->da->flags.length) {
				fr_strerror_printf("%s: Attribute \"%s\" needs a value of <= %zu bytes, "
						   "but value was %zu bytes", __FUNCTION__,
						   vp->da->name, (size_t)vp->da->flags.length, vp->vp_length);
				return PAIR_ENCODE_FATAL_ERROR;
			}

			/*
			 *	Calculate value padding (autopad)
			 */
			value_len_rounded = ROUND_UP(vp->vp_length, (size_t)vp->da->flags.length);
			/*
			 *	Zero out reserved bytes
			 */
			if (prefix) FR_DBUFF_MEMSET_RETURN(&work_dbuff, 0, prefix);

			/*
			 *	Copy in value
			 */
			FR_DBUFF_MEMCPY_IN_RETURN(&work_dbuff, vp->vp_octets, vp->vp_length);

			/*
			 *	Pad out the value
			 */
			pad_len = value_len_rounded - vp->vp_length;
			if (pad_len) FR_DBUFF_MEMSET_RETURN(&work_dbuff, 0, pad_len);
		/*
		 *	Variable length attribute
		 */
		} else {
			FR_DBUFF_IN_RETURN(&work_dbuff, (uint16_t)vp->vp_length);	/* Big endian real string length */
			FR_DBUFF_MEMCPY_IN_RETURN(&work_dbuff, (uint8_t const *)vp->vp_strvalue, vp->vp_length);
		}
		break;

	/*
	 *	In SIM/AKA/AKA' we represent truth values
	 *	by either including or not including the attribute
	 *	in the packet.
	 *
	 *	0                   1                   2                   3
	 *	0 1 2 3 4 5 6 7 8 9 0 1 2 3 4 5 6 7 8 9 0 1 2 3 4 5 6 7 8 9 0 1
	 *	+-+-+-+-+-+-+-+-+-+-+-+-+-+-+-+-+-+-+-+-+-+-+-+-+-+-+-+-+-+-+-+-+
	 *	|   AT_<BOOL>   | Length = 1    |           Reserved            |
	 *	+---------------+---------------+-------------------------------+
	 */
	case FR_TYPE_BOOL:
		FR_DBUFF_BYTES_IN_RETURN(&work_dbuff, 0, 0);
		break;

	/*
	 *	Numbers are network byte order.
	 *
	 *	In the base RFCs only short (16bit) unsigned integers are used.
	 *	We add support for more, just for completeness.
	 *
	 *	0                   1                   2                   3
	 *	0 1 2 3 4 5 6 7 8 9 0 1 2 3 4 5 6 7 8 9 0 1 2 3 4 5 6 7 8 9 0 1
	 *	+-+-+-+-+-+-+-+-+-+-+-+-+-+-+-+-+-+-+-+-+-+-+-+-+-+-+-+-+-+-+-+-+
	 *	|   AT_<SHORT>  | Length = 1    |    Short 1    |    Short 2    |
	 *	+---------------+---------------+-------------------------------+
	 */
	case FR_TYPE_UINT8:
	case FR_TYPE_UINT16:
	case FR_TYPE_UINT32:
	case FR_TYPE_UINT64:
	case FR_TYPE_INT32:
	{
		ssize_t len = fr_value_box_to_network_dbuff(NULL, &work_dbuff, &vp->data);
		if (len < 0) return len;
		break;
	}

	default:
		fr_strerror_printf("%s: Cannot encode attribute %s", __FUNCTION__, vp->da->name);
		return PAIR_ENCODE_FATAL_ERROR;
	}

done:
	/*
	 *	Rebuilds the TLV stack for encoding the next attribute
	 */
	vp = fr_cursor_filter_next(cursor, is_eap_aka_encodable, encoder_ctx);
	fr_proto_da_stack_build(da_stack, vp ? vp->da : NULL);

	return fr_dbuff_set(dbuff, &work_dbuff);
}

/** Encodes the data portion of an attribute
 *
 @verbatim
	0                   1                   2                   3
	0 1 2 3 4 5 6 7 8 9 0 1 2 3 4 5 6 7 8 9 0 1 2 3 4 5 6 7 8 9 0 1
	+-+-+-+-+-+-+-+-+-+-+-+-+-+-+-+-+-+-+-+-+-+-+-+-+-+-+-+-+-+-+-+-+
	| AT_VERSION_L..| Length        | Actual Version List Length    |
	+-+-+-+-+-+-+-+-+-+-+-+-+-+-+-+-+-+-+-+-+-+-+-+-+-+-+-+-+-+-+-+-+
	|  Supported Version 1          |  Supported Version 2          |
	+-+-+-+-+-+-+-+-+-+-+-+-+-+-+-+-+-+-+-+-+-+-+-+-+-+-+-+-+-+-+-+-+
	.                                                               .
	.                                                               .
	+-+-+-+-+-+-+-+-+-+-+-+-+-+-+-+-+-+-+-+-+-+-+-+-+-+-+-+-+-+-+-+-+
	| Supported Version N           |     Padding                   |
	+-+-+-+-+-+-+-+-+-+-+-+-+-+-+-+-+-+-+-+-+-+-+-+-+-+-+-+-+-+-+-+-+
 @endverbatim
 *
 */
static ssize_t encode_array(fr_dbuff_t *dbuff,
			    fr_da_stack_t *da_stack, int depth,
			    fr_cursor_t *cursor, void *encoder_ctx)
{
	size_t			pad_len;
	size_t			element_len;
	size_t			actual_len;
	fr_dbuff_t		len_dbuff = FR_DBUFF_NO_ADVANCE(dbuff);
	fr_dbuff_t		work_dbuff = FR_DBUFF_NO_ADVANCE(dbuff);
	fr_dict_attr_t const	*da = da_stack->da[depth];
	fr_assert(da->flags.array);

	FR_DBUFF_EXTEND_LOWAT_OR_RETURN(&work_dbuff, 2);
	fr_dbuff_advance(&work_dbuff, 2);

	if (unlikely(da->type == FR_TYPE_OCTETS)) {
		if (!da->flags.length) {
			fr_strerror_printf("Can't encode array type attribute \"%s\" as it does not "
					   "have a fixed length", da->name);
			return PAIR_ENCODE_FATAL_ERROR;
		}
		element_len = da->flags.length;
	} else {
		element_len = fr_aka_sim_attr_sizes[da->type][0];
	}

	/*
	 *	Keep encoding as long as we have space to
	 *	encode things.
	 */
	while (fr_dbuff_extend_lowat(NULL, &work_dbuff, element_len) >= element_len) {
		fr_pair_t	*vp;
		ssize_t		slen;

		slen = encode_value(&work_dbuff, da_stack, depth, cursor, encoder_ctx);
		if (slen == PAIR_ENCODE_FATAL_ERROR) return slen;
		if (slen < 0) break;

		vp = fr_cursor_current(cursor);
		if (!vp || (vp->da != da)) break;		/* Stop if we have an attribute of a different type */
	}

	actual_len = fr_dbuff_used(&work_dbuff) - 2;	/* Length of the elements we encoded */
	/*
	 *	Arrays with an element size which is
	 *	a multiple of 4 don't need an
	 *	actual_length field, because the number
	 *	of elements can be calculated from
	 *	the attribute length.
	 */
	if (element_len % 4) {
		FR_DBUFF_IN_RETURN(&len_dbuff, (uint16_t) actual_len);
	} else {
		FR_DBUFF_IN_RETURN(&len_dbuff, (uint16_t) 0);
	}

	/*
	 *	Pad value to multiple of 4
	 */
	pad_len = ROUND_UP_POW2(actual_len, 4) - actual_len;
	if (pad_len) FR_DBUFF_MEMSET_RETURN(&work_dbuff, 0, pad_len);

	return fr_dbuff_set(dbuff, &work_dbuff);
}

/** Encode an RFC format attribute header
 *
 * This could be a standard attribute, or a TLV data type.
 * If it's a standard attribute, then vp->da->attr == attribute.
 * Otherwise, attribute may be something else.
 */
static ssize_t encode_rfc_hdr(fr_dbuff_t *dbuff, fr_da_stack_t *da_stack, unsigned int depth,
			      fr_cursor_t *cursor, void *encoder_ctx)
{
	size_t			pad_len;
	fr_dict_attr_t const	*da;
	ssize_t			slen;
	fr_dbuff_t		work_dbuff = FR_DBUFF_NO_ADVANCE(dbuff);
	fr_dbuff_t		hdr_dbuff = FR_DBUFF_NO_ADVANCE(dbuff);

	FR_PROTO_STACK_PRINT(da_stack, depth);

	switch (da_stack->da[depth]->type) {
	case FR_TYPE_STRUCTURAL:
		fr_strerror_printf("%s: Called with structural type %s", __FUNCTION__,
				   fr_table_str_by_value(fr_value_box_type_table, da_stack->da[depth]->type, "?Unknown?"));
		return PAIR_ENCODE_FATAL_ERROR;

	default:
		if (((fr_dict_vendor_num_by_da(da_stack->da[depth]) == 0) && (da_stack->da[depth]->attr == 0)) ||
		    (da_stack->da[depth]->attr > 255)) {
			fr_strerror_printf("%s: Called with non-standard attribute %u", __FUNCTION__,
					   da_stack->da[depth]->attr);
			return PAIR_ENCODE_FATAL_ERROR;
		}
		break;
	}

	/*
	 *	Write out the value to a buffer location
	 *	past the AT and Length fields.
	 *
	 *	Encode value will set reserved bytes to
	 *	zero and fill any subfields like actual
	 *	length.
	 */
	da = da_stack->da[depth];

	FR_DBUFF_EXTEND_LOWAT_OR_RETURN(&work_dbuff, 2);
	fr_dbuff_advance(&work_dbuff, 2);

	if (da->flags.array) {
		slen = encode_array(&FR_DBUFF_MAX(&work_dbuff, SIM_MAX_ATTRIBUTE_VALUE_LEN - 2),
				    da_stack, depth, cursor, encoder_ctx);
	} else {
		slen = encode_value(&FR_DBUFF_MAX(&work_dbuff, SIM_MAX_ATTRIBUTE_VALUE_LEN - 2),
				    da_stack, depth, cursor, encoder_ctx);
	}
	if (slen <= 0) return slen;

	/*
	 *	Pad value to multiple of 4
	 */
	pad_len = ROUND_UP_POW2(fr_dbuff_used(&work_dbuff), 4) - fr_dbuff_used(&work_dbuff);
	if (pad_len) {
		FR_DBUFF_MEMSET_RETURN(&work_dbuff, 0, pad_len);
	}

	fr_dbuff_bytes_in(&hdr_dbuff, (uint8_t)da->attr,
			  (uint8_t)(fr_dbuff_used(&work_dbuff) >> 2));

	FR_PROTO_HEX_DUMP(fr_dbuff_start(&work_dbuff), fr_dbuff_used(&work_dbuff), "Done RFC attribute");

	return fr_dbuff_set(dbuff, &work_dbuff);	/* AT + Length + Data */
}

static inline ssize_t encode_tlv_internal(fr_dbuff_t *dbuff,
					  fr_da_stack_t *da_stack, unsigned int depth,
					  fr_cursor_t *cursor, void *encoder_ctx)
{
	ssize_t			slen;
	fr_dbuff_t		work_dbuff = FR_DBUFF_MAX_NO_ADVANCE(dbuff, SIM_MAX_ATTRIBUTE_VALUE_LEN);
	fr_dbuff_t		value_dbuff;
	fr_dbuff_marker_t	value_start;
	fr_pair_t const		*vp = fr_cursor_current(cursor);
	fr_dict_attr_t const	*da = da_stack->da[depth];

	FR_DBUFF_BYTES_IN_RETURN(&work_dbuff, 0, 0);

	value_dbuff = FR_DBUFF_NO_ADVANCE(&work_dbuff);
	fr_dbuff_marker(&value_start, &value_dbuff);

	for(;;) {
		FR_PROTO_STACK_PRINT(da_stack, depth);

		/*
		 *	This attribute carries sub-TLVs.  The sub-TLVs
		 *	can only carry SIM_MAX_ATTRIBUTE_VALUE_LEN bytes of data.
		 */

		/*
		 *	Determine the nested type and call the appropriate encoder
		 */
		if (da_stack->da[depth + 1]->type == FR_TYPE_TLV) {
			slen = encode_tlv_hdr(&work_dbuff, da_stack, depth + 1, cursor, encoder_ctx);
		} else {
			slen = encode_rfc_hdr(&work_dbuff, da_stack, depth + 1, cursor, encoder_ctx);
		}

		if (slen <= 0) return slen;

		/*
		 *	If nothing updated the attribute, stop
		 */
		if (!fr_cursor_current(cursor) || (vp == fr_cursor_current(cursor))) break;

		/*
		 *	We can encode multiple sub TLVs, if after
		 *	rebuilding the TLV Stack, the attribute
		 *	at this depth is the same.
		 */
		if ((da != da_stack->da[depth]) || (da_stack->depth < da->depth)) break;
		vp = fr_cursor_current(cursor);
	}

	/*
	 *	encrypt the contents of the TLV using AES-CBC-128
	 *	or another encryption algorithm.
	 */
	if (!da->flags.extra && da->flags.subtype) {
		ssize_t	value_len = fr_dbuff_used(&work_dbuff) - 2;

		slen = encode_encrypted_value(&value_dbuff, fr_dbuff_marker_current(&value_start),
					      value_len, encoder_ctx);
		if (slen < 0) return PAIR_ENCODE_FATAL_ERROR;

		FR_DBUFF_EXTEND_LOWAT_OR_RETURN(&work_dbuff, (size_t) slen - value_len);
		fr_dbuff_advance(&work_dbuff, slen - value_len);
	}

	FR_PROTO_HEX_DUMP(fr_dbuff_start(&work_dbuff), fr_dbuff_used(&work_dbuff), "Done TLV");

	return fr_dbuff_set(dbuff, &work_dbuff);
}

static ssize_t encode_tlv_hdr(fr_dbuff_t *dbuff,
			      fr_da_stack_t *da_stack, unsigned int depth,
			      fr_cursor_t *cursor, void *encoder_ctx)
{
	unsigned int		total_len;
	ssize_t			len;
	fr_dict_attr_t const	*da;
	fr_dbuff_t		tl_dbuff;
	fr_dbuff_t		work_dbuff = FR_DBUFF_NO_ADVANCE(dbuff);

	VP_VERIFY(fr_cursor_current(cursor));
	FR_PROTO_STACK_PRINT(da_stack, depth);

	if (da_stack->da[depth]->type != FR_TYPE_TLV) {
		fr_strerror_printf("%s: Expected type \"tlv\" got \"%s\"", __FUNCTION__,
				   fr_table_str_by_value(fr_value_box_type_table, da_stack->da[depth]->type, "?Unknown?"));
		return PAIR_ENCODE_FATAL_ERROR;
	}

	if (!da_stack->da[depth + 1]) {
		fr_strerror_printf("%s: Can't encode empty TLV", __FUNCTION__);
		return PAIR_ENCODE_FATAL_ERROR;
	}

	/*
	 *	Add the IV before the TLV
	 *	The ASCII art in the RFCs the attributes in
	 *	this order.
	 */
	if (!da_stack->da[depth]->flags.extra && da_stack->da[depth]->flags.subtype) {
		len = encode_iv(&work_dbuff, encoder_ctx);
		if (len < 0) return len;
	}
	tl_dbuff = FR_DBUFF_NO_ADVANCE(&work_dbuff);

	FR_DBUFF_EXTEND_LOWAT_OR_RETURN(&work_dbuff, 2);
	fr_dbuff_advance(&work_dbuff, 2);

	da = da_stack->da[depth];
	len = encode_tlv_internal(&FR_DBUFF_MAX(&work_dbuff, SIM_MAX_ATTRIBUTE_VALUE_LEN - 2),
				  da_stack, depth, cursor, encoder_ctx);
	if (len <= 0) return len;

	/*
	 *	Round attr + len + data length out to a multiple
	 *	of four, and setup the attribute header and
	 *	length field in the buffer.
	 */
	total_len = ROUND_UP_POW2(len + 2, 4);
	FR_DBUFF_BYTES_IN_RETURN(&tl_dbuff, (uint8_t)da->attr, (uint8_t)(total_len >> 2));

	FR_PROTO_HEX_DUMP(fr_dbuff_start(&work_dbuff), fr_dbuff_used(&work_dbuff), "Done TLV attribute");

	return fr_dbuff_set(dbuff, &work_dbuff);	/* AT_IV + AT_*(TLV) - Can't use total_len, doesn't include IV */
}

ssize_t fr_aka_sim_encode_pair(fr_dbuff_t *dbuff, fr_cursor_t *cursor, void *encoder_ctx)
{
<<<<<<< HEAD
	return encode_pair_dbuff(&FR_DBUFF_TMP(out, outlen), cursor, encoder_ctx);
}

static ssize_t encode_pair_dbuff(fr_dbuff_t *dbuff, fr_cursor_t *cursor, void *encoder_ctx)
{
	fr_pair_t const		*vp;
	fr_dbuff_t		work_dbuff = FR_DBUFF_NO_ADVANCE(dbuff);
	fr_dbuff_marker_t	m;
=======
	fr_pair_t const		*vp;
>>>>>>> bedf7279
	ssize_t			slen;

	fr_da_stack_t		da_stack;
	fr_dict_attr_t const	*da = NULL;
	fr_aka_sim_encode_ctx_t	*packet_ctx = encoder_ctx;

<<<<<<< HEAD
	fr_dbuff_marker(&m, &work_dbuff);
	if (!cursor) return PAIR_ENCODE_FATAL_ERROR;
=======
	uint8_t			*out = fr_dbuff_start(dbuff);
	size_t			outlen = fr_dbuff_remaining(dbuff);

	if (!cursor || !out) return PAIR_ENCODE_FATAL_ERROR;

	CHECK_FREESPACE(outlen, 4);		/* Attributes lengths are always multiples of 4 */
>>>>>>> bedf7279

	vp = fr_cursor_filter_current(cursor, is_eap_aka_encodable, encoder_ctx);
	if (!vp) return 0;

	VP_VERIFY(vp);

	if (vp->da->depth > FR_DICT_MAX_TLV_STACK) {
		fr_strerror_printf("%s: Attribute depth %i exceeds maximum nesting depth %i",
				   __FUNCTION__, vp->da->depth, FR_DICT_MAX_TLV_STACK);
		return PAIR_ENCODE_FATAL_ERROR;
	}

	if (vp->da->attr == FR_MAC) {
		fr_cursor_filter_next(cursor, is_eap_aka_encodable, encoder_ctx);
		return 0;
	}
	/*
	 *	Nested structures of attributes can't be longer than
	 *	4 * 255 bytes, so each call to an encode function can
	 *	only use 4 * 255 bytes of buffer space at a time.
	 */

	/*
	 *	Fast path for the common case.
	 */
	if ((vp->da->parent == packet_ctx->root) && (vp->vp_type != FR_TYPE_TLV)) {
		da_stack.da[0] = vp->da;
		da_stack.da[1] = NULL;
		da_stack.depth = 1;
		FR_PROTO_STACK_PRINT(&da_stack, 0);
		return encode_rfc_hdr(&FR_DBUFF_MAX(dbuff, SIM_MAX_ATTRIBUTE_VALUE_LEN + 2),
				      &da_stack, 0, cursor, encoder_ctx);
	}

	/*
	 *	Do more work to set up the stack for the complex case.
	 */
	fr_proto_da_stack_build(&da_stack, vp->da);
	FR_PROTO_STACK_PRINT(&da_stack, 0);

	da = da_stack.da[0];

	switch (da->type) {
	/*
	 *	Supported types
	 */
	default:
		slen = encode_rfc_hdr(&FR_DBUFF_MAX(&work_dbuff, SIM_MAX_ATTRIBUTE_VALUE_LEN + 2),
				      &da_stack, 0, cursor, encoder_ctx);
		if (slen < 0) return slen;
		break;

	case FR_TYPE_TLV:
		slen = encode_tlv_hdr(&FR_DBUFF_MAX(&work_dbuff, SIM_MAX_ATTRIBUTE_VALUE_LEN + 2),
				      &da_stack, 0, cursor, encoder_ctx);
		if (slen < 0) return slen;
		break;
	}

	/*
	 *	We couldn't do it, so we didn't do anything.
	 */
	if (fr_cursor_current(cursor) == vp) {
		fr_strerror_printf("%s: Nested attribute structure too large to encode", __FUNCTION__);
		return PAIR_ENCODE_FATAL_ERROR;
	}

	return fr_dbuff_set(dbuff, &work_dbuff);
}

ssize_t fr_aka_sim_encode(request_t *request, fr_pair_t *to_encode, void *encode_ctx)
{
	fr_pair_t		*vp;

	uint8_t			*buff;
	ssize_t			slen;
	fr_dbuff_t		dbuff;
	fr_dbuff_marker_t	hmac;
	fr_dbuff_uctx_talloc_t	tctx;

	bool			do_hmac = false;

	unsigned char		subtype;
	fr_cursor_t		cursor;
	fr_aka_sim_encode_ctx_t	*packet_ctx = encode_ctx;
	eap_packet_t		*eap_packet = packet_ctx->eap_packet;

	/*
	 *	Encoded_msg is now an EAP-SIM message.
	 *	It might be too big for putting into an
	 *	EAP packet.
	 */
	vp = fr_pair_find_by_child_num(&to_encode, packet_ctx->root, FR_SUBTYPE);
	if (!vp) {
		REDEBUG("Missing subtype attribute");
		return PAIR_ENCODE_FATAL_ERROR;
	}
	subtype = vp->vp_uint16;

	/*
	 *	Group attributes with similar lineages together
	 */
	fr_pair_list_sort(&to_encode, fr_pair_cmp_by_parent_num);
	if (fr_cursor_init(&cursor, &to_encode) == vp) fr_cursor_next(&cursor);	/* Skip subtype if it came out first */

	/*
	 *	Will we need to generate a HMAC?
	 */
	if (fr_pair_find_by_child_num(&to_encode, packet_ctx->root, FR_MAC)) do_hmac = true;

	/*
	 *	Fast path, we just need to encode a subtype
	 */
	if (!do_hmac && !fr_cursor_filter_current(&cursor, is_eap_aka_encodable, packet_ctx)) {
		MEM(buff = talloc_array(eap_packet, uint8_t, 3));

		buff[0] = subtype;	/* SIM or AKA subtype */
		buff[1] = 0;		/* Reserved (0) */
		buff[2] = 0;		/* Reserved (1) */

		eap_packet->type.length = 3;
		eap_packet->type.data = buff;

		FR_PROTO_HEX_DUMP(buff, eap_packet->type.length, "sim packet");

		return 0;
	}
	fr_cursor_head(&cursor);	/* Reset */

	fr_dbuff_init_talloc(NULL, &dbuff, &tctx, 512, 1024);

	fr_dbuff_bytes_in(&dbuff, subtype, 0, 0);

	/*
	 *	Add space in the packet for AT_MAC
	 */
	if (do_hmac) {
		FR_DBUFF_BYTES_IN_RETURN(&dbuff, FR_MAC, AKA_SIM_MAC_SIZE >> 2, 0, 0);
		fr_dbuff_marker(&hmac, &dbuff);
		FR_DBUFF_MEMSET_RETURN(&dbuff, 0, 16);
	}

	/*
	 *	Encode all the things...
	 */
	(void)fr_cursor_head(&cursor);
	while (fr_cursor_current(&cursor)) {
<<<<<<< HEAD
		slen = encode_pair_dbuff(&dbuff, &cursor, packet_ctx);
=======
		slen = fr_aka_sim_encode_pair(&FR_DBUFF_TMP(p, end), &cursor, packet_ctx);
>>>>>>> bedf7279
		if (slen < 0) {
		error:
			talloc_free(fr_dbuff_buff(&dbuff));
			return PAIR_ENCODE_FATAL_ERROR;
		}
		fr_assert(fr_dbuff_used(&dbuff) > 0);	/* We messed up a check somewhere in the encoder */
	}

	eap_packet->type.length = fr_dbuff_used(&dbuff);
	eap_packet->type.data = fr_dbuff_buff(&dbuff);

	/*
	 *	Calculate a SHA1-HMAC over the complete EAP packet
	 */
	if (do_hmac) {
		slen = fr_aka_sim_crypto_sign_packet(fr_dbuff_marker_current(&hmac), eap_packet, false,
						 packet_ctx->hmac_md,
						 packet_ctx->keys->k_aut, packet_ctx->keys->k_aut_len,
						 packet_ctx->hmac_extra, packet_ctx->hmac_extra_len);
		if (slen < 0) goto error;
		FR_PROTO_HEX_DUMP(fr_dbuff_marker_current(&hmac) - 4, AKA_SIM_MAC_SIZE, "hmac attribute");
	}
	FR_PROTO_HEX_DUMP(eap_packet->type.data, eap_packet->type.length, "sim packet");

	/*
	 *	Shrink buffer to the correct size
	 */
	if (eap_packet->type.length != talloc_array_length(eap_packet->type.data)) {
		uint8_t *realloced;

		realloced = talloc_realloc(eap_packet, eap_packet->type.data, uint8_t, eap_packet->type.length);
		if (!realloced) goto error;

		eap_packet->type.data = realloced;
	}

	return fr_dbuff_used(&dbuff);
}

/*
 *	Test ctx data
 */
static int _test_ctx_free(UNUSED fr_aka_sim_encode_ctx_t *ctx)
{
	fr_aka_sim_free();

	return 0;
}

static fr_aka_sim_encode_ctx_t *test_ctx_init(TALLOC_CTX *ctx, uint8_t const *k_encr, size_t k_encr_len)
{
	fr_aka_sim_encode_ctx_t	*test_ctx;
	fr_aka_sim_keys_t		*keys;

	test_ctx = talloc_zero(ctx, fr_aka_sim_encode_ctx_t);
	test_ctx->keys = keys = talloc_zero(test_ctx, fr_aka_sim_keys_t);
	memcpy(keys->k_encr, k_encr, k_encr_len);
	talloc_set_destructor(test_ctx, _test_ctx_free);

	if (fr_aka_sim_init() < 0) {
		talloc_free(test_ctx);
		return NULL;
	}

	return test_ctx;
}

/*
 *	Test ctx data
 */
static int encode_test_ctx_sim(void **out, TALLOC_CTX *ctx)
{
	fr_aka_sim_encode_ctx_t	*test_ctx;
	static uint8_t		k_encr[] = { 0x00, 0x01, 0x02, 0x03, 0x04 ,0x05, 0x06, 0x07,
					     0x08, 0x09, 0x0a, 0x0b, 0x0c, 0x0d, 0x0e, 0x0f };

	test_ctx = test_ctx_init(ctx, k_encr, sizeof(k_encr));
	if (!test_ctx) return -1;

	test_ctx->root = fr_dict_root(dict_eap_aka_sim);
	test_ctx->iv_included = true;	/* Ensures IV is all zeros */

	*out = test_ctx;

	return 0;
}

static int encode_test_ctx_aka(void **out, TALLOC_CTX *ctx)
{
	fr_aka_sim_encode_ctx_t	*test_ctx;
	static uint8_t		k_encr[] = { 0x00, 0x01, 0x02, 0x03, 0x04 ,0x05, 0x06, 0x07,
					     0x08, 0x09, 0x0a, 0x0b, 0x0c, 0x0d, 0x0e, 0x0f };

	test_ctx = test_ctx_init(ctx, k_encr, sizeof(k_encr));
	if (!test_ctx) return -1;

	test_ctx->root = fr_dict_root(dict_eap_aka_sim);
	test_ctx->iv_included = true;	/* Ensures IV is all zeros */

	*out = test_ctx;

	return 0;
}

static int encode_test_ctx_sim_rfc4186(void **out, TALLOC_CTX *ctx)
{
	fr_aka_sim_encode_ctx_t	*test_ctx;
	static uint8_t		k_encr[] = { 0x53, 0x6e, 0x5e, 0xbc, 0x44 ,0x65, 0x58, 0x2a,
					     0xa6, 0xa8, 0xec, 0x99, 0x86, 0xeb, 0xb6, 0x20 };

	test_ctx = test_ctx_init(ctx, k_encr, sizeof(k_encr));
	if (!test_ctx) return -1;

	test_ctx->root = fr_dict_root(dict_eap_aka_sim);

	*out = test_ctx;

	return 0;
}

/*
 *	Test points
 */
extern fr_test_point_pair_encode_t sim_tp_encode;
fr_test_point_pair_encode_t sim_tp_encode = {
	.test_ctx	= encode_test_ctx_sim,
	.func		= fr_aka_sim_encode_pair
};

extern fr_test_point_pair_encode_t aka_tp_encode;
fr_test_point_pair_encode_t aka_tp_encode = {
	.test_ctx	= encode_test_ctx_aka,
	.func		= fr_aka_sim_encode_pair
};

extern fr_test_point_pair_encode_t sim_tp_encode_rfc4186;
fr_test_point_pair_encode_t sim_tp_encode_rfc4186 = {
	.test_ctx	= encode_test_ctx_sim_rfc4186,
	.func		= fr_aka_sim_encode_pair
};<|MERGE_RESOLUTION|>--- conflicted
+++ resolved
@@ -781,37 +781,19 @@
 	return fr_dbuff_set(dbuff, &work_dbuff);	/* AT_IV + AT_*(TLV) - Can't use total_len, doesn't include IV */
 }
 
-ssize_t fr_aka_sim_encode_pair(fr_dbuff_t *dbuff, fr_cursor_t *cursor, void *encoder_ctx)
-{
-<<<<<<< HEAD
-	return encode_pair_dbuff(&FR_DBUFF_TMP(out, outlen), cursor, encoder_ctx);
-}
-
-static ssize_t encode_pair_dbuff(fr_dbuff_t *dbuff, fr_cursor_t *cursor, void *encoder_ctx)
+static ssize_t fr_aka_sim_encode_pair(fr_dbuff_t *dbuff, fr_cursor_t *cursor, void *encoder_ctx)
 {
 	fr_pair_t const		*vp;
 	fr_dbuff_t		work_dbuff = FR_DBUFF_NO_ADVANCE(dbuff);
 	fr_dbuff_marker_t	m;
-=======
-	fr_pair_t const		*vp;
->>>>>>> bedf7279
 	ssize_t			slen;
 
 	fr_da_stack_t		da_stack;
 	fr_dict_attr_t const	*da = NULL;
 	fr_aka_sim_encode_ctx_t	*packet_ctx = encoder_ctx;
 
-<<<<<<< HEAD
 	fr_dbuff_marker(&m, &work_dbuff);
 	if (!cursor) return PAIR_ENCODE_FATAL_ERROR;
-=======
-	uint8_t			*out = fr_dbuff_start(dbuff);
-	size_t			outlen = fr_dbuff_remaining(dbuff);
-
-	if (!cursor || !out) return PAIR_ENCODE_FATAL_ERROR;
-
-	CHECK_FREESPACE(outlen, 4);		/* Attributes lengths are always multiples of 4 */
->>>>>>> bedf7279
 
 	vp = fr_cursor_filter_current(cursor, is_eap_aka_encodable, encoder_ctx);
 	if (!vp) return 0;
@@ -959,11 +941,7 @@
 	 */
 	(void)fr_cursor_head(&cursor);
 	while (fr_cursor_current(&cursor)) {
-<<<<<<< HEAD
-		slen = encode_pair_dbuff(&dbuff, &cursor, packet_ctx);
-=======
 		slen = fr_aka_sim_encode_pair(&FR_DBUFF_TMP(p, end), &cursor, packet_ctx);
->>>>>>> bedf7279
 		if (slen < 0) {
 		error:
 			talloc_free(fr_dbuff_buff(&dbuff));
