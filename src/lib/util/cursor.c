--- conflicted
+++ resolved
@@ -2181,11 +2181,7 @@
 	TEST_CHECK(fr_cursor_intersect_head(&cursor_a, &cursor_b) == NULL);
 }
 
-<<<<<<< HEAD
-bool eval_eq(void const *item, void const * uctx)
-=======
 bool eval_eq(void const *item, void const *uctx)
->>>>>>> 090f3675
 {
 	test_item_t const	*t = item;
 	char const		*s = uctx;
