--- conflicted
+++ resolved
@@ -29,13 +29,9 @@
 
 ssize_t		fr_dns_label_from_value_box(size_t *need, uint8_t *buf, size_t buflen, uint8_t *where, bool compression, fr_value_box_t const *value);
 
-<<<<<<< HEAD
 ssize_t		fr_dns_label_from_value_box_dbuff(fr_dbuff_t *dbuff, bool compression, fr_value_box_t const *value);
 
-ssize_t		fr_dns_label_length(uint8_t const *buf, size_t buf_len, uint8_t const **p_label);
-=======
 ssize_t		fr_dns_label_uncompressed_length(uint8_t const *buf, size_t buf_len, uint8_t const **p_label);
->>>>>>> 36fe25fd
 
 ssize_t		fr_dns_label_network_network_length(uint8_t const *buf, size_t buf_len);
 
