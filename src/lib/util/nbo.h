#pragma once
/*
 *  This program is free software; you can redistribute it and/or modify
 *  it under the terms of the GNU General Public License as published by
 *  the Free Software Foundation; either version 2 of the License, or
 *  (at your option) any later version.
 *
 *  This program is distributed in the hope that it will be useful,
 *  but WITHOUT ANY WARRANTY; without even the implied warranty of
 *  MERCHANTABILITY or FITNESS FOR A PARTICULAR PURPOSE.  See the
 *  GNU General Public License for more details.
 *
 *  You should have received a copy of the GNU General Public License
 *  along with this program; if not, write to the Free Software
 *  Foundation, Inc., 51 Franklin St, Fifth Floor, Boston, MA 02110-1301, USA
 */

/** Structures and functions for converting integers to/from network byte order
 *
 * @file src/lib/util/nbo.h
 *
 * @author Arran Cudbard-Bell (a.cudbardb@freeradius.org)
 * @copyright 2022 Arran Cudbard-Bell (a.cudbardb@freeradius.org)
 */
RCSIDH(nbo_h, "$Id$")

#ifdef __cplusplus
extern "C" {
#endif

#include <freeradius-devel/util/misc.h>

/** Write out an unsigned 16bit integer in wire format (big endian)
 *
 * @param[out] out	Where to write the integer.
 * @param[in] num	to encode.
 */
static inline void fr_nbo_from_uint16(uint8_t out[static sizeof(uint16_t)], uint16_t num)
{
	out[0] = (num >> 8) & 0xff;
	out[1] = num & 0xff;
}

/** Write out an unsigned 24bit integer in wire format (big endian)
 *
 * @param[out] out	Where to write the integer.
 * @param[in] num	to encode.
 */
static inline void fr_nbo_from_uint24(uint8_t out[static 3], uint32_t num)
{
	out[0] = (num >> 16) & 0xff;
	out[1] = (num >> 8) & 0xff;
	out[2] = num & 0xff;
}

/** Write out an unsigned 32bit integer in wire format (big endian)
 *
 * @param[out] out	Where to write the integer.
 * @param[in] num	to encode.
 */
static inline void fr_nbo_from_uint32(uint8_t out[static sizeof(uint32_t)], uint32_t num)
{
	fr_nbo_from_uint16(out, (uint16_t) (num >> 16));
	fr_nbo_from_uint16(out + sizeof(uint16_t), (uint16_t) num);
}

/** Write out an unsigned 64bit integer in wire format (big endian)
 *
 * @param[out] out	Where to write the integer.
 * @param[in] num	to encode.
 */
static inline void fr_nbo_from_uint64(uint8_t out[static sizeof(uint64_t)], uint64_t num)
{
	fr_nbo_from_uint32(out, (uint32_t)(num >> 32));
	fr_nbo_from_uint32(out + sizeof(uint32_t), (uint32_t)num);
}

/** Write out an signed 16bit integer in wire format (big endian)
 *
 * @param[out] out	Where to write the integer.
 * @param[in] num	to encode.
 */
static inline void fr_nbo_from_int16(uint8_t out[static sizeof(int16_t)], int16_t num)
{
	out[0] = (num >> 8) & 0xff;
	out[1] = num & 0xff;
}

/** Write out an signed 32bit integer in wire format (big endian)
 *
 * @param[out] out	Where to write the integer.
 * @param[in] num	to encode.
 */
static inline void fr_nbo_from_int32(uint8_t out[static sizeof(int32_t)], int32_t num)
{
	fr_nbo_from_uint16(out, (int16_t) (num >> 16));
	fr_nbo_from_uint16(out + sizeof(int16_t), (int16_t) num);
}

/** Write out an signed 64bit integer in wire format (big endian)
 *
 * @param[out] out	Where to write the integer.
 * @param[in] num	to encode.
 */
static inline void fr_nbo_from_int64(uint8_t out[static sizeof(uint64_t)], uint64_t num)
{
	fr_nbo_from_uint32(out, (int32_t)(num >> 32));
	fr_nbo_from_uint32(out + sizeof(int32_t), (int32_t)num);
}

/** Write out an unsigned 64bit integer in wire format using the fewest bytes possible
 *
 * @param[out] out	Where to write big endian encoding of num.
 *			Should be at least 8 bytes.
 * @param[in] num	Number to encode.
 * @return the number of bytes written to out.
 */
static inline size_t fr_nbo_from_uint64v(uint8_t out[static sizeof(uint64_t)], uint64_t num)
{
	size_t ret;
	uint8_t swapped[sizeof(uint64_t)];

	ret = ROUND_UP_DIV((size_t)fr_high_bit_pos(num | 0x80), 8);
#ifdef __COVERITY__
	/*
	 * Coverity doesn't realize that the fr_high_bit_pos() call will always
	 * return a value between 1 and 8 inclusive, the former thanks to the
	 * "| 0x80". and this function doesn't specify an error return value,
	 * so we use a Coverity-only assert.
	 */
<<<<<<< HEAD
	fr_assert(ret >= 1 && ret <= 8);
=======
	if (ret > 8) return 1;
>>>>>>> 37a85897
#endif

	fr_nbo_from_uint64(swapped, num);
	memcpy(out, (swapped + (sizeof(uint64_t) - ret)), ret);	/* aligned */

	return ret;
}

/** Read an unsigned 16bit integer from wire format (big endian)
 *
 * @param[in] data	To convert to a 16bit unsigned integer of native endianness.
 * @return a 16 bit unsigned integer of native endianness.
 */
/* coverity[-taint_source : arg-0] */
static inline uint16_t fr_nbo_to_uint16(uint8_t const data[static sizeof(uint16_t)])
{
	return (((uint16_t)data[0]) << 8) | data[1];
}

/** Read an unsigned 24bit integer from wire format (big endian)
 *
 * @param[in] data	To convert to a 24bit unsigned integer of native endianness.
 * @return a 24 bit unsigned integer of native endianness.
 */
/* coverity[-taint_source : arg-0] */
static inline uint32_t fr_nbo_to_uint24(uint8_t const data[static 3])
{
	return (((uint32_t)data[0]) << 16) | (((uint32_t)data[1]) << 8) | data[2];
}

/** Read an unsigned 32bit integer from wire format (big endian)
 *
 * @param[in] data	To convert to a 32bit unsigned integer of native endianness.
 * @return a 32 bit unsigned integer of native endianness.
 */
static inline uint32_t fr_nbo_to_uint32(uint8_t const data[static sizeof(uint32_t)])
{
	return ((uint32_t)fr_nbo_to_uint16(data) << 16) | fr_nbo_to_uint16(data + sizeof(uint16_t));
}

/** Read an unsigned 64bit integer from wire format (big endian)
 *
 * @param[in] data	To convert to a 64bit unsigned integer of native endianness.
 * @return a 64 bit unsigned integer of native endianness.
 */
static inline uint64_t fr_nbo_to_uint64(uint8_t const data[static sizeof(uint64_t)])
{
	return ((uint64_t)fr_nbo_to_uint32(data) << 32) | fr_nbo_to_uint32(data + sizeof(uint32_t));
}

/*
 * To get signed integers, simply cast.
 */
#define fr_nbo_to_int16(_x)	((int16_t) fr_nbo_to_uint16(_x))
#define fr_nbo_to_int32(_x)	((int32_t) fr_nbo_to_uint32(_x))
#define fr_nbo_to_int64(_x)	((int64_t) fr_nbo_to_uint64(_x))


/** Read an unsigned 64bit integer from wire format (big endian) with a variable length encoding
 *
 * @param[in] data	Buffer containing the number.
 * @param[in] data_len	Length of number.
 * @return a 64 bit unsigned integer of native endianness.
 */
static inline uint64_t fr_nbo_to_uint64v(uint8_t const *data, size_t data_len)
{
	uint64_t num = 0;
	uint64_t nbo;

	if (unlikely(data_len > sizeof(uint64_t))) return 0;

	/*
	 *	Copy at an offset into memory
	 *	allocated for the uin64_t
	 */
	memcpy(((uint8_t *)&num) + (sizeof(uint64_t) - data_len), data, data_len);	/* aligned */
	fr_nbo_from_uint64((uint8_t *)&nbo, num);

	return nbo;
}

static inline uint64_t fr_nbo_to_int64v(uint8_t const *data, size_t data_len)
{
	int64_t num = 0;
	uint64_t nbo;

	if (unlikely(data_len > sizeof(uint64_t))) return 0;

	/*
	 *	Copy at an offset into memory
	 *	allocated for the uin64_t
	 */
	memcpy(((uint8_t *)&num) + (sizeof(uint64_t) - data_len), data, data_len);	/* aligned */
	if (*data & 0x80) memset(((uint8_t *)&num) + data_len, 0xff, sizeof(num) - data_len);

	fr_nbo_from_uint64((uint8_t *)&nbo, num);

	return nbo;
}

/** Convert bits (as in prefix length) to bytes, rounding up.
 *
 * @param bits number of bits in the prefix
 * @return number of bytes taken to store the prefix
 */
static inline unsigned int fr_bytes_from_bits(unsigned int bits)
{
	return (bits + 7) >> 3;
}

#ifdef __cplusplus
}
#endif<|MERGE_RESOLUTION|>--- conflicted
+++ resolved
@@ -128,11 +128,7 @@
 	 * "| 0x80". and this function doesn't specify an error return value,
 	 * so we use a Coverity-only assert.
 	 */
-<<<<<<< HEAD
-	fr_assert(ret >= 1 && ret <= 8);
-=======
-	if (ret > 8) return 1;
->>>>>>> 37a85897
+	if (!fr_cond_assert((ret >= 1) && (ret <= 8))) return 1;
 #endif
 
 	fr_nbo_from_uint64(swapped, num);
