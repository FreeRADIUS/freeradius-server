--- conflicted
+++ resolved
@@ -130,7 +130,6 @@
 		&DHCP-DHCP-Server-Identifier = 192.0.2.2
 	}
 
-<<<<<<< HEAD
 	#  If multiple subnets are being served, use a policy (defined in
 	#  policy.d/dhcp) to determine the subnet name.
 	#  dhcp_determine_subnet
@@ -153,21 +152,8 @@
 	#       DHCP-Message-Type = DHCP-Offer
 	#}
 
-	#  The contents here are invented.  Change them!
-	#  Lease time is referencing the lease time set in the
-	#  named module instance configuration
-	update reply {
-		&DHCP-Domain-Name-Server = 127.0.0.1
-		&DHCP-Domain-Name-Server = 127.0.0.2
-		&DHCP-Subnet-Mask = 255.255.255.0
-		&DHCP-Router-Address = 192.0.2.1
-#		&DHCP-IP-Address-Lease-Time = "${modules.sqlippool[dhcp_sqlippool].lease_duration}"
-		&DHCP-DHCP-Server-Identifier = &control:DHCP-DHCP-Server-Identifier
-	}
-=======
 	#  Call a policy (defined in policy.d/dhcp) to set common reply attributes
 	dhcp_common
->>>>>>> c0e44822
 
 	#  Do a simple mapping of MAC to assigned IP.
 	#
@@ -307,25 +293,13 @@
 #  must not set Your-IP-Address or IP-Address-Lease-Time
 #
 dhcp DHCP-Inform {
-<<<<<<< HEAD
 	#  If multiple subnets are being served, use a policy (defined in
 	#  policy.d/dhcp) to determine the subnet name.
 	#  dhcp_determine_subnet
 
-	#  The contents here are invented.  Change them!
-	update reply {
-		&DHCP-Message-Type = DHCP-Ack
-		&DHCP-Domain-Name-Server = 127.0.0.1
-		&DHCP-Domain-Name-Server = 127.0.0.2
-		&DHCP-Subnet-Mask = 255.255.255.0
-		&DHCP-Router-Address = 192.0.2.1
-		&DHCP-DHCP-Server-Identifier = 192.0.2.1
-	}
-=======
 	#  Call a policy (defined in policy.d/dhcp) to set common reply attributes
 	dhcp_common
-
->>>>>>> c0e44822
+  
 	ok
 }
 
