--- conflicted
+++ resolved
@@ -15,6 +15,7 @@
 	SELECT framedipaddress FROM ${ippool_table} \
 	WHERE pool_name = '%{control:${pool_name}}' \
 	AND pool_key = '${pool_key}' \
+  AND `status` IN ('dynamic', 'static') \
 	ORDER BY expiry_time DESC LIMIT 1 FOR UPDATE SKIP LOCKED"
 
 #
@@ -25,6 +26,7 @@
 	SELECT framedipaddress FROM ${ippool_table} \
 	WHERE pool_name = '%{control:${pool_name}}' \
 	AND expiry_time < NOW() \
+  AND `status` = 'dynamic' \
 	ORDER BY expiry_time LIMIT 1 FOR UPDATE SKIP LOCKED"
 
 #
@@ -33,22 +35,6 @@
 #  within a given pool.
 #
 
-<<<<<<< HEAD
-allocate_find = "\
-	(SELECT framedipaddress, pool_key, expiry_time FROM ${ippool_table} \
-		WHERE pool_name = '%{control:${pool_name}}' \
-		AND pool_key = '${pool_key}' \
-		AND `status` IN ('dynamic', 'static') \
-		ORDER BY expiry_time DESC LIMIT 1 FOR UPDATE SKIP LOCKED \
-	) UNION ( \
-	SELECT framedipaddress, pool_key, expiry_time FROM ${ippool_table} \
-		WHERE pool_name = '%{control:${pool_name}}' \
-		AND expiry_time < NOW() \
-		AND `status` = 'dynamic' \
-		ORDER BY expiry_time LIMIT 1 FOR UPDATE SKIP LOCKED \
-	) ORDER BY (pool_key <> '${pool_key}'), expiry_time \
-	LIMIT 1"
-=======
 #
 #  Alternatively do both operations in one query.  Depending on transaction
 #  isolation mode, this can cause deadlocks
@@ -57,15 +43,16 @@
 #	(SELECT framedipaddress, pool_key, expiry_time FROM ${ippool_table} \
 #		WHERE pool_name = '%{control:${pool_name}}' \
 #		AND pool_key = '${pool_key}' \
+#		AND `status` IN ('dynamic', 'static') \
 #		ORDER BY expiry_time DESC LIMIT 1 FOR UPDATE SKIP LOCKED \
 #	) UNION ( \
 #	SELECT framedipaddress, pool_key, expiry_time FROM ${ippool_table} \
 #		WHERE pool_name = '%{control:${pool_name}}' \
 #		AND expiry_time < NOW() \
+#		AND `status` = 'dynamic' \
 #		ORDER BY expiry_time LIMIT 1 FOR UPDATE SKIP LOCKED \
 #	) ORDER BY (pool_key <> '${pool_key}'), expiry_time \
 #	LIMIT 1"
->>>>>>> 677894b7
 
 #
 #  If you prefer to allocate a random IP address every time, use this query instead.
