--
-- A stored procedure to reallocate a user's previous address, otherwise
-- provide a free address.
--
-- Using this SP reduces the usual set dialogue of queries to a single
-- query:
--
--   BEGIN TRAN; "SELECT FOR UPDATE"; UPDATE; COMMIT TRAN;  ->  EXEC sp
--
-- The stored procedure is executed on an database instance within a single
-- round trip which often leads to reduced deadlocking and significant
-- performance improvements especially on multi-master clusters, perhaps even
-- by an order of magnitude or more.
--
-- To use this stored procedure the corresponding queries.conf statements must
-- be configured as follows:
--
-- allocate_begin = ""
-- allocate_find = "\
--      EXEC fr_dhcp_allocate_previous_or_new_framedipaddress \
--              @v_pool_name = '%{control:${pool_name}}', \
--              @v_gatewayipaddress = '%{DHCP-Gateway-IP-Address}', \
--              @v_pool_key = '${pool_key}', \
--              @v_lease_duration = ${lease_duration} \
--      "
-- allocate_update = ""
-- allocate_commit = ""
--

CREATE OR ALTER PROCEDURE fr_dhcp_allocate_previous_or_new_framedipaddress
	@v_pool_name VARCHAR(64),
	@v_gatewayipaddress VARCHAR(15),
	@v_pool_key VARCHAR(64),
	@v_lease_duration INT
AS
	BEGIN

		-- MS SQL lacks a "SELECT FOR UPDATE" statement, and its table
		-- hints do not provide a direct means to implement the row-level
		-- read lock needed to guarentee that concurrent queries do not
		-- select the same Framed-IP-Address for allocation to distinct
		-- users.
		--
		-- The "WITH cte AS ( SELECT ... ) UPDATE cte ... OUTPUT INTO"
		-- patterns in this procedure body compensate by wrapping
		-- the SELECT in a synthetic UPDATE which locks the row.

		DECLARE @r_address_tab TABLE(id VARCHAR(15));
		DECLARE @r_address VARCHAR(15);

		BEGIN TRAN;

		-- Reissue an existing IP address lease when re-authenticating a session
		--
		WITH cte AS (
			SELECT TOP(1) FramedIPAddress
			FROM dhcpippool
<<<<<<< HEAD
			JOIN dhcpstatus
			ON dhcpstatus.status_id = dhcpippool.status_id
=======
>>>>>>> ade09085
			WHERE pool_name = @v_pool_name
				AND expiry_time > CURRENT_TIMESTAMP
				AND pool_key = @v_pool_key
				AND dhcpstatus.status IN ('dynamic', 'static')
		)
		UPDATE cte WITH (rowlock, readpast)
		SET FramedIPAddress = FramedIPAddress
		OUTPUT INSERTED.FramedIPAddress INTO @r_address_tab;
		SELECT @r_address = id FROM @r_address_tab;

		-- Reissue an user's previous IP address, provided that the lease is
		-- available (i.e. enable sticky IPs)
		--
		-- When using this SELECT you should delete the one above. You must also
		-- set allocate_clear = "" in queries.conf to persist the associations
		-- for expired leases.
		--
		-- WITH cte AS (
		-- 	SELECT TOP(1) FramedIPAddress
		-- 	FROM dhcpippool
<<<<<<< HEAD
		--	JOIN dhcpstatus
		--	ON dhcpstatus.status_id = dhcpippool.status_id
=======
>>>>>>> ade09085
		-- 	WHERE pool_name = @v_pool_name
		-- 		AND pool_key = @v_pool_key
		--		AND dhcpstatus.status IN ('dynamic', 'static')
		-- )
		-- UPDATE cte WITH (rowlock, readpast)
		-- SET FramedIPAddress = FramedIPAddress
		-- OUTPUT INSERTED.FramedIPAddress INTO @r_address_tab;
		-- SELECT @r_address = id FROM @r_address_tab;

		-- If we didn't reallocate a previous address then pick the least
		-- recently used address from the pool which maximises the likelihood
		-- of re-assigning the other addresses to their recent user
		--
		IF @r_address IS NULL
		BEGIN
			WITH cte AS (
				SELECT TOP(1) FramedIPAddress
				FROM dhcpippool
<<<<<<< HEAD
				JOIN dhcpstatus
				ON dhcpstatus.status_id = dhcpippool.status_id
=======
>>>>>>> ade09085
				WHERE pool_name = @v_pool_name
					AND expiry_time < CURRENT_TIMESTAMP
					AND dhcpstatus.status = 'dynamic'
				ORDER BY
					expiry_time
			)
			UPDATE cte WITH (rowlock, readpast)
			SET FramedIPAddress = FramedIPAddress
			OUTPUT INSERTED.FramedIPAddress INTO @r_address_tab;
			SELECT @r_address = id FROM @r_address_tab;
		END

		-- Return nothing if we failed to allocated an address
		--
		IF @r_address IS NULL
		BEGIN
			COMMIT TRAN;
			RETURN;
		END

		-- Update the pool having allocated an IP address
		--
		UPDATE dhcpippool
		SET
			GatewayIPAddress = @v_gatewayipaddress,
			pool_key = @v_pool_key,
			expiry_time = DATEADD(SECOND,@v_lease_duration,CURRENT_TIMESTAMP)
		WHERE framedipaddress = @r_address;

		COMMIT TRAN;

		-- Return the address that we allocated
		SELECT @r_address;

	END
GO<|MERGE_RESOLUTION|>--- conflicted
+++ resolved
@@ -19,7 +19,7 @@
 -- allocate_find = "\
 --      EXEC fr_dhcp_allocate_previous_or_new_framedipaddress \
 --              @v_pool_name = '%{control:${pool_name}}', \
---              @v_gatewayipaddress = '%{DHCP-Gateway-IP-Address}', \
+--              @v_gateway = '%{DHCP-Gateway-IP-Address}', \
 --              @v_pool_key = '${pool_key}', \
 --              @v_lease_duration = ${lease_duration} \
 --      "
@@ -29,7 +29,7 @@
 
 CREATE OR ALTER PROCEDURE fr_dhcp_allocate_previous_or_new_framedipaddress
 	@v_pool_name VARCHAR(64),
-	@v_gatewayipaddress VARCHAR(15),
+	@v_gateway VARCHAR(15),
 	@v_pool_key VARCHAR(64),
 	@v_lease_duration INT
 AS
@@ -55,11 +55,8 @@
 		WITH cte AS (
 			SELECT TOP(1) FramedIPAddress
 			FROM dhcpippool
-<<<<<<< HEAD
 			JOIN dhcpstatus
 			ON dhcpstatus.status_id = dhcpippool.status_id
-=======
->>>>>>> ade09085
 			WHERE pool_name = @v_pool_name
 				AND expiry_time > CURRENT_TIMESTAMP
 				AND pool_key = @v_pool_key
@@ -80,11 +77,8 @@
 		-- WITH cte AS (
 		-- 	SELECT TOP(1) FramedIPAddress
 		-- 	FROM dhcpippool
-<<<<<<< HEAD
 		--	JOIN dhcpstatus
 		--	ON dhcpstatus.status_id = dhcpippool.status_id
-=======
->>>>>>> ade09085
 		-- 	WHERE pool_name = @v_pool_name
 		-- 		AND pool_key = @v_pool_key
 		--		AND dhcpstatus.status IN ('dynamic', 'static')
@@ -103,11 +97,8 @@
 			WITH cte AS (
 				SELECT TOP(1) FramedIPAddress
 				FROM dhcpippool
-<<<<<<< HEAD
 				JOIN dhcpstatus
 				ON dhcpstatus.status_id = dhcpippool.status_id
-=======
->>>>>>> ade09085
 				WHERE pool_name = @v_pool_name
 					AND expiry_time < CURRENT_TIMESTAMP
 					AND dhcpstatus.status = 'dynamic'
@@ -132,7 +123,7 @@
 		--
 		UPDATE dhcpippool
 		SET
-			GatewayIPAddress = @v_gatewayipaddress,
+			gateway = @v_gateway,
 			pool_key = @v_pool_key,
 			expiry_time = DATEADD(SECOND,@v_lease_duration,CURRENT_TIMESTAMP)
 		WHERE framedipaddress = @r_address;
