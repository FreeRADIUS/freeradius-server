<<<<<<< HEAD
CREATE TABLE dhcpstatus (
	status_id		INT PRIMARY KEY,
	status			VARCHAR(10) NOT NULL
);

INSERT INTO dhcpstatus (status_id, status) VALUES (1, 'dynamic');
INSERT INTO dhcpstatus (status_id, status) VALUES (2, 'static');
INSERT INTO dhcpstatus (status_id, status) VALUES (3, 'declined');
INSERT INTO dhcpstatus (status_id, status) VALUES (4, 'disabled');

=======
>>>>>>> ade09085
CREATE SEQUENCE dhcpippool_seq START WITH 1 INCREMENT BY 1;

CREATE TABLE dhcpippool (
	id                      INT DEFAULT ON NULL dhcpippool_seq.NEXTVAL PRIMARY KEY,
	pool_name               VARCHAR(30) NOT NULL,
	framedipaddress         VARCHAR(15) NOT NULL,
	pool_key                VARCHAR(30) DEFAULT '',
	gatewayipaddress        VARCHAR(15) DEFAULT '',
<<<<<<< HEAD
	expiry_time             timestamp(0) DEFAULT CURRENT_TIMESTAMP,
	status_id		INT DEFAULT 1,
	FOREIGN KEY (status_id) REFERENCES dhcpstatus(status_id)
=======
	expiry_time             timestamp(0) DEFAULT CURRENT_TIMESTAMP
>>>>>>> ade09085
);

CREATE INDEX dhcpippool_poolname_expire ON dhcpippool (pool_name, expiry_time);
CREATE INDEX dhcpippool_framedipaddress ON dhcpippool (framedipaddress);
CREATE INDEX dhcpippool_poolname_poolkey_ipaddress ON dhcpippool (pool_name, pool_key, framedipaddress);
<|MERGE_RESOLUTION|>--- conflicted
+++ resolved
@@ -1,4 +1,3 @@
-<<<<<<< HEAD
 CREATE TABLE dhcpstatus (
 	status_id		INT PRIMARY KEY,
 	status			VARCHAR(10) NOT NULL
@@ -9,23 +8,17 @@
 INSERT INTO dhcpstatus (status_id, status) VALUES (3, 'declined');
 INSERT INTO dhcpstatus (status_id, status) VALUES (4, 'disabled');
 
-=======
->>>>>>> ade09085
 CREATE SEQUENCE dhcpippool_seq START WITH 1 INCREMENT BY 1;
 
 CREATE TABLE dhcpippool (
-	id                      INT DEFAULT ON NULL dhcpippool_seq.NEXTVAL PRIMARY KEY,
-	pool_name               VARCHAR(30) NOT NULL,
-	framedipaddress         VARCHAR(15) NOT NULL,
-	pool_key                VARCHAR(30) DEFAULT '',
-	gatewayipaddress        VARCHAR(15) DEFAULT '',
-<<<<<<< HEAD
-	expiry_time             timestamp(0) DEFAULT CURRENT_TIMESTAMP,
+	id			INT DEFAULT ON NULL dhcpippool_seq.NEXTVAL PRIMARY KEY,
+	pool_name		VARCHAR(30) NOT NULL,
+	framedipaddress		VARCHAR(15) NOT NULL,
+	pool_key		VARCHAR(30) DEFAULT '',
+	gateway			VARCHAR(15) DEFAULT '',
+	expiry_time		timestamp(0) DEFAULT CURRENT_TIMESTAMP,
 	status_id		INT DEFAULT 1,
 	FOREIGN KEY (status_id) REFERENCES dhcpstatus(status_id)
-=======
-	expiry_time             timestamp(0) DEFAULT CURRENT_TIMESTAMP
->>>>>>> ade09085
 );
 
 CREATE INDEX dhcpippool_poolname_expire ON dhcpippool (pool_name, expiry_time);
