--
-- Table structure for table 'dhcpippool'
--
<<<<<<< HEAD
CREATE TABLE dhcpstatus (
  status_id             int PRIMARY KEY,
  status		varchar(10) NOT NULL
)

INSERT INTO dhcpstatus (status_id, status) VALUES (1, 'dynamic'), (2, 'static'), (3, 'declined'), (4, 'disabled');

=======
>>>>>>> ade09085
CREATE TABLE dhcpippool (
  id                    int(11) PRIMARY KEY,
  pool_name             varchar(30) NOT NULL,
  framedipaddress       varchar(15) NOT NULL default '',
  pool_key              varchar(30) NOT NULL default '',
  gatewayipaddress      varchar(15) NOT NULL default '',
<<<<<<< HEAD
  expiry_time           DATETIME NOT NULL default (DATETIME('now')),
  status_id		int NOT NULL default 1,
  FOREIGN KEY(status_id) REFERENCES dhcpstatus(status_id)
=======
  expiry_time           DATETIME NOT NULL default (DATETIME('now'))
>>>>>>> ade09085
);

CREATE INDEX dhcpippool_poolname_expire ON dhcpippool(pool_name, expiry_time);
CREATE INDEX dhcpippool_framedipaddress ON dhcpippool(framedipaddress);
CREATE INDEX dhcpippool_poolname_poolkey_ipaddress ON dhcpippool(pool_name, pool_key, framedipaddress);<|MERGE_RESOLUTION|>--- conflicted
+++ resolved
@@ -1,29 +1,22 @@
 --
 -- Table structure for table 'dhcpippool'
 --
-<<<<<<< HEAD
 CREATE TABLE dhcpstatus (
-  status_id             int PRIMARY KEY,
+  status_id		int PRIMARY KEY,
   status		varchar(10) NOT NULL
 )
 
 INSERT INTO dhcpstatus (status_id, status) VALUES (1, 'dynamic'), (2, 'static'), (3, 'declined'), (4, 'disabled');
 
-=======
->>>>>>> ade09085
 CREATE TABLE dhcpippool (
-  id                    int(11) PRIMARY KEY,
-  pool_name             varchar(30) NOT NULL,
-  framedipaddress       varchar(15) NOT NULL default '',
-  pool_key              varchar(30) NOT NULL default '',
-  gatewayipaddress      varchar(15) NOT NULL default '',
-<<<<<<< HEAD
-  expiry_time           DATETIME NOT NULL default (DATETIME('now')),
-  status_id		int NOT NULL default 1,
-  FOREIGN KEY(status_id) REFERENCES dhcpstatus(status_id)
-=======
-  expiry_time           DATETIME NOT NULL default (DATETIME('now'))
->>>>>>> ade09085
+	id			int(11) PRIMARY KEY,
+	pool_name		varchar(30) NOT NULL,
+	framedipaddress		varchar(15) NOT NULL default '',
+	pool_key		varchar(30) NOT NULL default '',
+	gateway			varchar(15) NOT NULL default '',
+	expiry_time		DATETIME NOT NULL default (DATETIME('now')),
+	status_id		int NOT NULL default 1,
+	FOREIGN KEY(status_id) REFERENCES dhcpstatus(status_id)
 );
 
 CREATE INDEX dhcpippool_poolname_expire ON dhcpippool(pool_name, expiry_time);
